package mempool

import (
	"bytes"
	"context"
	"fmt"
	"sort"
	"sync/atomic"
	"time"

	abcicli "github.com/cometbft/cometbft/abci/client"
	abci "github.com/cometbft/cometbft/abci/types"
	"github.com/cometbft/cometbft/config"
	"github.com/cometbft/cometbft/internal/clist"
	"github.com/cometbft/cometbft/libs/log"
	cmtmath "github.com/cometbft/cometbft/libs/math"
	cmtsync "github.com/cometbft/cometbft/libs/sync"
	"github.com/cometbft/cometbft/p2p"
	"github.com/cometbft/cometbft/proxy"
	"github.com/cometbft/cometbft/types"
	cmttime "github.com/cometbft/cometbft/types/time"
)

const noSender = p2p.ID("")

// CListMempool is an ordered in-memory pool for transactions before they are
// proposed in a consensus round. Transaction validity is checked using the
// CheckTx abci message before the transaction is added to the pool. The
// mempool uses a concurrent list structure for storing transactions that can
// be efficiently accessed by multiple concurrent readers.
type CListMempool struct {
	height atomic.Int64 // the last block Update()'d to

	// notify listeners (ie. consensus) when txs are available
	notifiedTxsAvailable atomic.Bool
	txsAvailable         chan struct{} // fires once for each height, when the mempool is not empty
	onNewTx              func(types.Tx)

	config *config.MempoolConfig

	// Exclusive mutex for Update method to prevent concurrent execution of
	// CheckTx or ReapMaxBytesMaxGas(ReapMaxTxs) methods.
	updateMtx cmtsync.RWMutex
	preCheck  PreCheckFunc
	postCheck PostCheckFunc

	proxyAppConn proxy.AppConnMempool

	// Keeps track of the rechecking process.
	recheck *recheck

	// Data in the following variables must to be kept in sync and updated atomically.
	txsMtx   cmtsync.RWMutex
	lanes    map[types.Lane]*clist.CList     // each lane is a linked-list of (valid) txs
	txsMap   map[types.TxKey]*clist.CElement // for quick access to the mempool entry of a given tx
	txsBytes int64                           // total size of mempool, in bytes
	numTxs   int64                           // total number of txs in the mempool

	addTxChMtx    cmtsync.RWMutex      // Protects the fields below
	addTxCh       chan struct{}        // Blocks until the next TX is added
	addTxSeq      int64                // Helps detect is new TXs have been added to a given lane
	addTxLaneSeqs map[types.Lane]int64 // Sequence of the last TX added to a given lane

	// Immutable fields, only set during initialization.
	defaultLane types.Lane
	sortedLanes []types.Lane // lanes sorted by priority, in descending order

	// Keep a cache of already-seen txs.
	// This reduces the pressure on the proxyApp.
	cache TxCache

	logger  log.Logger
	metrics *Metrics
}

var _ Mempool = &CListMempool{}

// CListMempoolOption sets an optional parameter on the mempool.
type CListMempoolOption func(*CListMempool)

// NewCListMempool returns a new mempool with the given configuration and
// connection to an application.
func NewCListMempool(
	cfg *config.MempoolConfig,
	proxyAppConn proxy.AppConnMempool,
	lanesInfo *LanesInfo,
	height int64,
	options ...CListMempoolOption,
) *CListMempool {
	mp := &CListMempool{
		config:        cfg,
		proxyAppConn:  proxyAppConn,
		txsMap:        make(map[types.TxKey]*clist.CElement),
		logger:        log.NewNopLogger(),
		metrics:       NopMetrics(),
		addTxCh:       make(chan struct{}),
		addTxLaneSeqs: make(map[types.Lane]int64),
	}
	mp.height.Store(height)

	// Initialize lanes
	if lanesInfo == nil || len(lanesInfo.lanes) == 0 {
		// Lane 1 will be the only lane.
		lanesInfo = &LanesInfo{lanes: []types.Lane{1}, defaultLane: 1}
	}
	numLanes := len(lanesInfo.lanes)
	mp.lanes = make(map[types.Lane]*clist.CList, numLanes)
	mp.defaultLane = lanesInfo.defaultLane
	mp.sortedLanes = make([]types.Lane, numLanes)
	for i, lane := range lanesInfo.lanes {
		mp.lanes[lane] = clist.New()
		mp.sortedLanes[i] = lane
	}
	sort.Slice(mp.sortedLanes, func(i, j int) bool {
		return mp.sortedLanes[i] > mp.sortedLanes[j]
	})
	mp.recheck = newRecheck(mp)

	if cfg.CacheSize > 0 {
		mp.cache = NewLRUTxCache(cfg.CacheSize)
	} else {
		mp.cache = NopTxCache{}
	}

	for _, option := range options {
		option(mp)
	}

	return mp
}

func (mem *CListMempool) addToCache(tx types.Tx) bool {
	return mem.cache.Push(tx)
}

func (mem *CListMempool) forceRemoveFromCache(tx types.Tx) {
	mem.cache.Remove(tx)
}

// tryRemoveFromCache removes a transaction from the cache in case it can be
// added to the mempool at a later stage (probably when the transaction becomes
// valid).
func (mem *CListMempool) tryRemoveFromCache(tx types.Tx) {
	if !mem.config.KeepInvalidTxsInCache {
		mem.forceRemoveFromCache(tx)
	}
}

func (mem *CListMempool) removeAllTxs(lane types.Lane) {
	mem.txsMtx.Lock()
	defer mem.txsMtx.Unlock()

	for e := mem.lanes[lane].Front(); e != nil; e = e.Next() {
		mem.lanes[lane].Remove(e)
		e.DetachPrev()
	}
	mem.txsMap = make(map[types.TxKey]*clist.CElement)
	mem.txsBytes = 0
}

// addSender adds a peer ID to the list of senders on the entry corresponding to
// tx, identified by its key.
func (mem *CListMempool) addSender(txKey types.TxKey, sender p2p.ID) error {
	if sender == noSender {
		return nil
	}

	mem.txsMtx.Lock()
	defer mem.txsMtx.Unlock()

	elem, ok := mem.txsMap[txKey]
	if !ok {
		return ErrTxNotFound
	}

	memTx := elem.Value.(*mempoolTx)
	if found := memTx.addSender(sender); found {
		// It should not be possible to receive twice a tx from the same sender.
		return ErrTxAlreadyReceivedFromSender
	}
	return nil
}

// NOTE: not thread safe - should only be called once, on startup.
func (mem *CListMempool) EnableTxsAvailable() {
	mem.txsAvailable = make(chan struct{}, 1)
}

// SetLogger sets the Logger.
func (mem *CListMempool) SetLogger(l log.Logger) {
	mem.logger = l
}

// WithPreCheck sets a filter for the mempool to reject a tx if f(tx) returns
// false. This is ran before CheckTx. Only applies to the first created block.
// After that, Update overwrites the existing value.
func WithPreCheck(f PreCheckFunc) CListMempoolOption {
	return func(mem *CListMempool) { mem.preCheck = f }
}

// WithPostCheck sets a filter for the mempool to reject a tx if f(tx) returns
// false. This is ran after CheckTx. Only applies to the first created block.
// After that, Update overwrites the existing value.
func WithPostCheck(f PostCheckFunc) CListMempoolOption {
	return func(mem *CListMempool) { mem.postCheck = f }
}

// WithMetrics sets the metrics.
func WithMetrics(metrics *Metrics) CListMempoolOption {
	return func(mem *CListMempool) { mem.metrics = metrics }
}

// WithNewTxCallback sets a callback function to be executed when a new transaction is added to the mempool.
// The callback function will receive the newly added transaction as a parameter.
func WithNewTxCallback(cb func(types.Tx)) CListMempoolOption {
	return func(mem *CListMempool) { mem.onNewTx = cb }
}

// Safe for concurrent use by multiple goroutines.
func (mem *CListMempool) Lock() {
	mem.updateMtx.Lock()
}

// Safe for concurrent use by multiple goroutines.
func (mem *CListMempool) Unlock() {
	mem.updateMtx.Unlock()
}

// Safe for concurrent use by multiple goroutines.
func (mem *CListMempool) PreUpdate() {
	if mem.recheck.setRecheckFull() {
		mem.logger.Debug("The state of recheckFull has flipped")
	}
}

// Size returns the total number of transactions in the mempool (that is, all lanes).
// Safe for concurrent use by multiple goroutines.
func (mem *CListMempool) Size() int {
	mem.txsMtx.RLock()
	defer mem.txsMtx.RUnlock()

	return int(mem.numTxs)
}

// Safe for concurrent use by multiple goroutines.
func (mem *CListMempool) SizeBytes() int64 {
	mem.txsMtx.RLock()
	defer mem.txsMtx.RUnlock()

	return mem.txsBytes
}

// Lock() must be help by the caller during execution.
func (mem *CListMempool) FlushAppConn() error {
	err := mem.proxyAppConn.Flush(context.TODO())
	if err != nil {
		return ErrFlushAppConn{Err: err}
	}

	return nil
}

// XXX: Unsafe! Calling Flush may leave mempool in inconsistent state.
func (mem *CListMempool) Flush() {
	mem.updateMtx.Lock()
	defer mem.updateMtx.Unlock()

	mem.txsBytes = 0
	mem.numTxs = 0
	mem.cache.Reset()

	for lane := range mem.lanes {
		mem.removeAllTxs(lane)
	}
}

func (mem *CListMempool) Contains(txKey types.TxKey) bool {
	mem.txsMtx.RLock()
	defer mem.txsMtx.RUnlock()

	_, ok := mem.txsMap[txKey]
	return ok
}

// It blocks if we're waiting on Update() or Reap().
// Safe for concurrent use by multiple goroutines.
func (mem *CListMempool) CheckTx(tx types.Tx, sender p2p.ID) (*abcicli.ReqRes, error) {
	mem.updateMtx.RLock()
	// use defer to unlock mutex because application (*local client*) might panic
	defer mem.updateMtx.RUnlock()

	txSize := len(tx)

	if err := mem.isFull(txSize); err != nil {
		mem.metrics.RejectedTxs.Add(1)
		return nil, err
	}

	if txSize > mem.config.MaxTxBytes {
		return nil, ErrTxTooLarge{
			Max:    mem.config.MaxTxBytes,
			Actual: txSize,
		}
	}

	if mem.preCheck != nil {
		if err := mem.preCheck(tx); err != nil {
			return nil, ErrPreCheck{Err: err}
		}
	}

	// NOTE: proxyAppConn may error if tx buffer is full
	if err := mem.proxyAppConn.Error(); err != nil {
		return nil, ErrAppConnMempool{Err: err}
	}

	if added := mem.addToCache(tx); !added {
		mem.metrics.AlreadyReceivedTxs.Add(1)
		// Record a new sender for a tx we've already seen.
		// Note it's possible a tx is still in the cache but no longer in the mempool
		// (eg. after committing a block, txs are removed from mempool but not cache),
		// so we only record the sender for txs still in the mempool.
		if err := mem.addSender(tx.Key(), sender); err != nil {
			mem.logger.Error("Could not add sender to tx", "tx", tx.Hash(), "sender", sender, "err", err)
		}
		// TODO: consider punishing peer for dups,
		// its non-trivial since invalid txs can become valid,
		// but they can spam the same tx with little cost to them atm.
		return nil, ErrTxInCache
	}

	reqRes, err := mem.proxyAppConn.CheckTxAsync(context.TODO(), &abci.CheckTxRequest{
		Tx:   tx,
		Type: abci.CHECK_TX_TYPE_CHECK,
	})
	if err != nil {
		panic(fmt.Errorf("CheckTx request for tx %s failed: %w", log.NewLazySprintf("%X", tx.Hash()), err))
	}
	reqRes.SetCallback(mem.handleCheckTxResponse(tx, sender))

	return reqRes, nil
}

// handleCheckTxResponse handles CheckTx responses for transactions validated for the first time.
//
//   - sender optionally holds the ID of the peer that sent the transaction, if any.
func (mem *CListMempool) handleCheckTxResponse(tx types.Tx, sender p2p.ID) func(res *abci.Response) {
	return func(r *abci.Response) {
		res := r.GetCheckTx()
		if res == nil {
			panic(fmt.Sprintf("unexpected response value %v not of type CheckTx", r))
		}

		// Check that rechecking txs is not in process.
		if !mem.recheck.done() {
			panic(log.NewLazySprintf("rechecking has not finished; cannot check new tx %X", tx.Hash()))
		}

		var postCheckErr error
		if mem.postCheck != nil {
			postCheckErr = mem.postCheck(tx, res)
		}

		// If tx is invalid, remove it from the cache.
		if res.Code != abci.CodeTypeOK || postCheckErr != nil {
			mem.tryRemoveFromCache(tx)
			mem.logger.Debug(
				"Rejected invalid transaction",
				"tx", tx.Hash(),
				"res", res,
				"err", postCheckErr,
			)
			mem.metrics.FailedTxs.Add(1)
			return
		}

		// Check again that mempool isn't full, to reduce the chance of exceeding the limits.
		if err := mem.isFull(len(tx)); err != nil {
			mem.forceRemoveFromCache(tx) // mempool might have space later
			mem.logger.Error(err.Error())
			mem.metrics.RejectedTxs.Add(1)
			return
		}

		// If the app returned a (non-zero) lane, use it; otherwise use the default lane.
		lane := mem.defaultLane
		if l := types.Lane(res.Lane); l != 0 {
			lane = l
		}

		// Check that tx is not already in the mempool. This can happen when the
		// cache overflows. See https://github.com/cometbft/cometbft/pull/890.
		txKey := tx.Key()
		if mem.Contains(txKey) {
			if err := mem.addSender(txKey, sender); err != nil {
				mem.logger.Error("Could not add sender to tx", "tx", tx.Hash(), "sender", sender, "err", err)
			}
			mem.logger.Debug(
				"Transaction already in mempool, not adding it again",
				"tx", tx.Hash(),
				"lane", lane,
				"height", mem.height.Load(),
				"total", mem.Size(),
			)
			mem.metrics.RejectedTxs.Add(1)
			return
		}

		// Add tx to mempool and notify that new txs are available.
		if mem.addTx(tx, res.GasWanted, sender, lane) {
			mem.notifyTxsAvailable()

			if mem.onNewTx != nil {
				mem.onNewTx(tx)
			}

			// update metrics
			mem.metrics.Size.Set(float64(mem.Size()))
			mem.metrics.SizeBytes.Set(float64(mem.SizeBytes()))
		}
	}
}

// Called from:
//   - handleCheckTxResponse (lock not held) if tx is valid
func (mem *CListMempool) addTx(tx types.Tx, gasWanted int64, sender p2p.ID, lane types.Lane) bool {
	mem.txsMtx.Lock()
	defer mem.txsMtx.Unlock()

	// Get lane's clist.
	txs, ok := mem.lanes[lane]
	if !ok {
		mem.logger.Error("Lane does not exist, not adding TX", "tx", log.NewLazySprintf("%X", tx.Hash()), "lane", lane)
		return false
	}

	// Increase sequence number.
	mem.addTxChMtx.Lock()
	defer mem.addTxChMtx.Unlock()
	mem.addTxSeq++
	mem.addTxLaneSeqs[lane] = mem.addTxSeq

	// Add new transaction.
	memTx := &mempoolTx{
		tx:        tx,
		height:    mem.height.Load(),
		gasWanted: gasWanted,
		lane:      lane,
		seq:       mem.addTxSeq,
	}
	_ = memTx.addSender(sender)
	e := txs.PushBack(memTx)

	// Update auxiliary variables.
	mem.txsMap[tx.Key()] = e
	mem.txsBytes += int64(len(tx))
	mem.numTxs++

	// Notify iterators there's a new transaction.
	close(mem.addTxCh)
	mem.addTxCh = make(chan struct{})

	// Update metrics.
	mem.metrics.TxSizeBytes.Observe(float64(len(tx)))

	mem.logger.Debug(
		"Added transaction",
		"tx", tx.Hash(),
		"lane", lane,
		"lane size", mem.lanes[lane].Len(),
		"height", mem.height.Load(),
		"total", mem.numTxs,
	)
	return true
}

// RemoveTxByKey removes a transaction from the mempool by its TxKey index.
// Called from:
//   - Update (updateMtx held) if tx was committed
//   - handleRecheckTxResponse (updateMtx not held) if tx was invalidated
func (mem *CListMempool) RemoveTxByKey(txKey types.TxKey) error {
	mem.txsMtx.Lock()
	defer mem.txsMtx.Unlock()

	elem, ok := mem.txsMap[txKey]
	if !ok {
		return ErrTxNotFound
	}

	memTx := elem.Value.(*mempoolTx)

	// Remove tx from lane.
	mem.lanes[memTx.lane].Remove(elem)
	elem.DetachPrev()

	// Update auxiliary variables.
	delete(mem.txsMap, txKey)
	mem.txsBytes -= int64(len(memTx.tx))
	mem.numTxs--

	mem.logger.Debug(
		"Removed transaction",
		"tx", memTx.tx.Hash(),
		"lane", memTx.lane,
		"lane size", mem.lanes[memTx.lane].Len(),
		"height", mem.height.Load(),
		"total", mem.numTxs,
	)
	return nil
}

func (mem *CListMempool) isFull(txSize int) error {
	memSize := mem.Size()
	txsBytes := mem.SizeBytes()
	if memSize >= mem.config.Size || uint64(txSize)+uint64(txsBytes) > uint64(mem.config.MaxTxsBytes) {
		return ErrMempoolIsFull{
			NumTxs:      memSize,
			MaxTxs:      mem.config.Size,
			TxsBytes:    txsBytes,
			MaxTxsBytes: mem.config.MaxTxsBytes,
		}
	}

	if mem.recheck.consideredFull() {
		return ErrRecheckFull
	}

	return nil
}

// handleRecheckTxResponse handles CheckTx responses for transactions in the mempool that need to be
// revalidated after a mempool update.
func (mem *CListMempool) handleRecheckTxResponse(tx types.Tx) func(res *abci.Response) {
	return func(r *abci.Response) {
		res := r.GetCheckTx()
		if res == nil {
			panic(fmt.Sprintf("unexpected response value %v not of type CheckTx", r))
		}

		// Check whether the rechecking process has finished.
		if mem.recheck.done() {
			mem.logger.Error("Rechecking has finished; discard late recheck response",
				"tx", log.NewLazySprintf("%X", tx.Hash()))
			return
		}
		mem.metrics.RecheckTimes.Add(1)

		// Check whether tx is still in the list of transactions that can be rechecked.
		if !mem.recheck.findNextEntryMatching(&tx) {
			// Reached the end of the list and didn't find a matching tx; rechecking has finished.
			return
		}

		var postCheckErr error
		if mem.postCheck != nil {
			postCheckErr = mem.postCheck(tx, res)
		}

		// If tx is invalid, remove it from the mempool and the cache.
		if (res.Code != abci.CodeTypeOK) || postCheckErr != nil {
			// Tx became invalidated due to newly committed block.
			mem.logger.Debug("Tx is no longer valid", "tx", tx.Hash(), "res", res, "postCheckErr", postCheckErr)
			if err := mem.RemoveTxByKey(tx.Key()); err != nil {
				mem.logger.Debug("Transaction could not be removed from mempool", "err", err)
			} else {
				// update metrics
				mem.metrics.Size.Set(float64(mem.Size()))
				mem.metrics.SizeBytes.Set(float64(mem.SizeBytes()))
				mem.metrics.EvictedTxs.Add(1)
			}
			mem.tryRemoveFromCache(tx)
		}
	}
}

// Safe for concurrent use by multiple goroutines.
func (mem *CListMempool) TxsAvailable() <-chan struct{} {
	return mem.txsAvailable
}

func (mem *CListMempool) notifyTxsAvailable() {
	if mem.Size() == 0 {
		panic("notified txs available but mempool is empty!")
	}
	if mem.txsAvailable != nil && mem.notifiedTxsAvailable.CompareAndSwap(false, true) {
		// channel cap is 1, so this will send once
		select {
		case mem.txsAvailable <- struct{}{}:
		default:
		}
	}
}

// Safe for concurrent use by multiple goroutines.
func (mem *CListMempool) ReapMaxBytesMaxGas(maxBytes, maxGas int64) types.Txs {
	mem.updateMtx.RLock()
	defer mem.updateMtx.RUnlock()

	var (
		totalGas    int64
		runningSize int64
	)

	// TODO: we will get a performance boost if we have a good estimate of avg
	// size per tx, and set the initial capacity based off of that.
	// txs := make([]types.Tx, 0, cmtmath.MinInt(mem.Size(), max/mem.avgTxSize))
	txs := make([]types.Tx, 0, mem.Size())
	iter := NewNonBlockingIterator(mem)
	for {
		memTx := iter.Next()
		if memTx == nil {
			break
		}
		txs = append(txs, memTx.Tx())

		dataSize := types.ComputeProtoSizeForTxs([]types.Tx{memTx.Tx()})

		// Check total size requirement
		if maxBytes > -1 && runningSize+dataSize > maxBytes {
			return txs[:len(txs)-1]
		}

		runningSize += dataSize

		// Check total gas requirement.
		// If maxGas is negative, skip this check.
		// Since newTotalGas < masGas, which
		// must be non-negative, it follows that this won't overflow.
		newTotalGas := totalGas + memTx.GasWanted()
		if maxGas > -1 && newTotalGas > maxGas {
			return txs[:len(txs)-1]
		}
		totalGas = newTotalGas
	}
	return txs
}

// Safe for concurrent use by multiple goroutines.
func (mem *CListMempool) ReapMaxTxs(max int) types.Txs {
	mem.updateMtx.RLock()
	defer mem.updateMtx.RUnlock()

	if max < 0 {
		max = mem.Size()
	}

	txs := make([]types.Tx, 0, cmtmath.MinInt(mem.Size(), max))
	iter := NewNonBlockingIterator(mem)
	for len(txs) <= max {
		memTx := iter.Next()
		if memTx == nil {
			break
		}
		txs = append(txs, memTx.Tx())
	}
	return txs
}

// GetTxByHash returns the types.Tx with the given hash if found in the mempool, otherwise returns nil.
func (mem *CListMempool) GetTxByHash(hash []byte) types.Tx {
	mem.txsMtx.RLock()
	defer mem.txsMtx.RUnlock()

	if elem, ok := mem.txsMap[types.TxKey(hash)]; ok {
		return elem.Value.(*mempoolTx).tx
	}
	return nil
}

// Lock() must be help by the caller during execution.
// TODO: this function always returns nil; remove the return value.
func (mem *CListMempool) Update(
	height int64,
	txs types.Txs,
	txResults []*abci.ExecTxResult,
	preCheck PreCheckFunc,
	postCheck PostCheckFunc,
) error {
	mem.logger.Debug("Update", "height", height, "len(txs)", len(txs))

	// Set height
	mem.height.Store(height)
	mem.notifiedTxsAvailable.Store(false)

	if preCheck != nil {
		mem.preCheck = preCheck
	}
	if postCheck != nil {
		mem.postCheck = postCheck
	}

	for i, tx := range txs {
		if txResults[i].Code == abci.CodeTypeOK {
			// Add valid committed tx to the cache (if missing).
			_ = mem.addToCache(tx)
		} else {
			mem.tryRemoveFromCache(tx)
		}

		// Remove committed tx from the mempool.
		//
		// Note an evil proposer can drop valid txs!
		// Mempool before:
		//   100 -> 101 -> 102
		// Block, proposed by an evil proposer:
		//   101 -> 102
		// Mempool after:
		//   100
		// https://github.com/tendermint/tendermint/issues/3322.
		if err := mem.RemoveTxByKey(tx.Key()); err != nil {
			mem.logger.Debug("Committed transaction not in local mempool (not an error)",
				"tx", tx.Hash(),
				"error", err.Error())
		}
	}

	// Recheck txs left in the mempool to remove them if they became invalid in the new state.
	if mem.config.Recheck {
		mem.recheckTxs()
	}

	// Notify if there are still txs left in the mempool.
	if mem.Size() > 0 {
		mem.notifyTxsAvailable()
	}

	// Update metrics
	mem.metrics.Size.Set(float64(mem.Size()))
	mem.metrics.SizeBytes.Set(float64(mem.SizeBytes()))

	return nil
}

// recheckTxs sends all transactions in the mempool to the app for re-validation. When the function
// returns, all recheck responses from the app have been processed.
func (mem *CListMempool) recheckTxs() {
	mem.logger.Debug("Recheck txs", "height", mem.height.Load(), "num-txs", mem.Size())

	if mem.Size() <= 0 {
		return
	}

<<<<<<< HEAD
	mem.recheck.init()
=======
	defer func(start time.Time) {
		mem.metrics.RecheckDurationSeconds.Set(cmttime.Since(start).Seconds())
	}(cmttime.Now())

	mem.recheck.init(mem.txs.Front(), mem.txs.Back())
>>>>>>> 5e4ab3c7

	iter := NewNonBlockingIterator(mem)
	for {
		memTx := iter.Next()
		if memTx == nil {
			break
		}

		// NOTE: handleCheckTxResponse may be called concurrently, but CheckTx cannot be executed concurrently
		// because this function has the lock (via Update and Lock).
		mem.recheck.numPendingTxs.Add(1)

		// Send CheckTx request to the app to re-validate transaction.
		resReq, err := mem.proxyAppConn.CheckTxAsync(context.TODO(), &abci.CheckTxRequest{
			Tx:   memTx.Tx(),
			Type: abci.CHECK_TX_TYPE_RECHECK,
		})
		if err != nil {
			panic(fmt.Errorf("(re-)CheckTx request for tx %s failed: %w", log.NewLazySprintf("%X", memTx.Tx().Hash()), err))
		}
		resReq.SetCallback(mem.handleRecheckTxResponse(memTx.Tx()))
	}

	// Flush any pending asynchronous recheck requests to process.
	mem.proxyAppConn.Flush(context.TODO())

	// Give some time to finish processing the responses; then finish the rechecking process, even
	// if not all txs were rechecked.
	select {
	case <-time.After(mem.config.RecheckTimeout):
		mem.recheck.setDone()
		mem.logger.Error("Timed out waiting for recheck responses")
	case <-mem.recheck.doneRechecking():
	}

	if n := mem.recheck.numPendingTxs.Load(); n > 0 {
		mem.logger.Error("Not all txs were rechecked", "not-rechecked", n)
	}

	mem.logger.Debug("Done rechecking", "height", mem.height.Load(), "num-txs", mem.Size())
}

// When a recheck response for a transaction is received, cursor will point to
// the entry in the mempool corresponding to that transaction, advancing the
// cursor, thus narrowing the list of transactions to recheck. In case there are
// entries between the previous and the current positions of cursor, they will
// be ignored for rechecking. This is to guarantee that recheck responses are
// processed in the same sequential order as they appear in the mempool.
type recheck struct {
	iter          *NonBlockingIterator
	cursor        Entry         // next expected recheck response
	doneCh        chan struct{} // to signal that rechecking has finished successfully (for async app connections)
	numPendingTxs atomic.Int32  // number of transactions still pending to recheck
	isRechecking  atomic.Bool   // true iff the rechecking process has begun and is not yet finished
	recheckFull   atomic.Bool   // whether rechecking TXs cannot be completed before a new block is decided
	mem           *CListMempool
}

func newRecheck(mp *CListMempool) *recheck {
	r := recheck{}
	r.iter = NewNonBlockingIterator(mp)
	r.mem = mp
	return &r
}

func (rc *recheck) init() {
	if !rc.done() {
		panic("Having more than one rechecking process at a time is not possible.")
	}
	rc.numPendingTxs.Store(0)
	rc.iter = NewNonBlockingIterator(rc.mem)

	rc.cursor = rc.iter.Next()
	rc.doneCh = make(chan struct{})
	if rc.cursor == nil {
		rc.setDone()
		return
	}
	rc.isRechecking.Store(true)
	rc.recheckFull.Store(false)
}

// done returns true when there is no recheck response to process.
// Safe for concurrent use by multiple goroutines.
func (rc *recheck) done() bool {
	return !rc.isRechecking.Load()
}

// setDone registers that rechecking has finished.
func (rc *recheck) setDone() {
	rc.cursor = nil
	rc.recheckFull.Store(false)
	rc.isRechecking.Store(false)
	close(rc.doneCh) // notify channel that recheck has finished
}

// findNextEntryMatching searches for the next transaction matching the given transaction, which
// corresponds to the recheck response to be processed next. Then it checks if it has reached the
// end of the list, so it can set recheck as finished.
//
// The goal is to guarantee that transactions are rechecked in the order in which they are in the
// mempool. Transactions whose recheck response arrive late or don't arrive at all are skipped and
// not rechecked.
func (rc *recheck) findNextEntryMatching(tx *types.Tx) (found bool) {
	for rc.cursor != nil {
		expectedTx := rc.cursor.Tx()
		rc.cursor = rc.iter.Next()
		if bytes.Equal(*tx, expectedTx) {
			// Found an entry in the list of txs to recheck that matches tx.
			found = true
			rc.numPendingTxs.Add(-1)
			break
		}
	}

	if rc.cursor == nil { // reached end of list
		rc.setDone()
	}
	return found
}

// doneRechecking returns the channel used to signal that rechecking has finished.
func (rc *recheck) doneRechecking() <-chan struct{} {
	return rc.doneCh
}

// setRecheckFull sets recheckFull to true if rechecking is still in progress. It returns true iff
// the value of recheckFull has changed.
func (rc *recheck) setRecheckFull() bool {
	rechecking := !rc.done()
	recheckFull := rc.recheckFull.Swap(rechecking)
	return rechecking != recheckFull
}

// consideredFull returns true iff the mempool should be considered as full while rechecking is in
// progress.
func (rc *recheck) consideredFull() bool {
	return rc.recheckFull.Load()
}<|MERGE_RESOLUTION|>--- conflicted
+++ resolved
@@ -740,15 +740,11 @@
 		return
 	}
 
-<<<<<<< HEAD
-	mem.recheck.init()
-=======
 	defer func(start time.Time) {
 		mem.metrics.RecheckDurationSeconds.Set(cmttime.Since(start).Seconds())
 	}(cmttime.Now())
 
-	mem.recheck.init(mem.txs.Front(), mem.txs.Back())
->>>>>>> 5e4ab3c7
+	mem.recheck.init()
 
 	iter := NewNonBlockingIterator(mem)
 	for {
