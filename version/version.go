--- conflicted
+++ resolved
@@ -3,18 +3,14 @@
 // Version components
 const (
 	Maj = "0"
-	Min = "20"
-	Fix = "1"
+	Min = "21"
+	Fix = "0"
 )
 
 var (
 	// Version is the current version of Tendermint
 	// Must be a string because scripts like dist.sh read this file.
-<<<<<<< HEAD
-	Version = "0.20.1-dev"
-=======
-	Version = "0.20.1"
->>>>>>> 3d30a429
+	Version = "0.21.0-dev"
 
 	// GitCommit is the current HEAD set using ldflags.
 	GitCommit string
