package consensus

import (
	"bytes"
	"errors"
	"fmt"
	"io"
	"os"
	"runtime/debug"
	"sort"
	"time"

	"github.com/gogo/protobuf/proto"

	cfg "github.com/tendermint/tendermint/config"
	cstypes "github.com/tendermint/tendermint/consensus/types"
	"github.com/tendermint/tendermint/crypto"
	tmevents "github.com/tendermint/tendermint/libs/events"
	"github.com/tendermint/tendermint/libs/fail"
	tmjson "github.com/tendermint/tendermint/libs/json"
	"github.com/tendermint/tendermint/libs/log"
	tmmath "github.com/tendermint/tendermint/libs/math"
	tmos "github.com/tendermint/tendermint/libs/os"
	"github.com/tendermint/tendermint/libs/service"
	tmsync "github.com/tendermint/tendermint/libs/sync"
	"github.com/tendermint/tendermint/p2p"
	tmproto "github.com/tendermint/tendermint/proto/tendermint/types"
	sm "github.com/tendermint/tendermint/state"
	"github.com/tendermint/tendermint/types"
	tmtime "github.com/tendermint/tendermint/types/time"
)

// Consensus sentinel errors
var (
	ErrInvalidProposalSignature   = errors.New("error invalid proposal signature")
	ErrInvalidProposalPOLRound    = errors.New("error invalid proposal POL round")
	ErrAddingVote                 = errors.New("error adding vote")
	ErrSignatureFoundInPastBlocks = errors.New("found signature from the same key")

	errPubKeyIsNotSet = errors.New("pubkey is not set. Look for \"Can't get private validator pubkey\" errors")
)

var msgQueueSize = 1000

// msgs from the reactor which may update the state
type msgInfo struct {
	Msg    Message `json:"msg"`
	PeerID p2p.ID  `json:"peer_key"`
}

// internally generated messages which may update the state
type timeoutInfo struct {
	Duration time.Duration         `json:"duration"`
	Height   int64                 `json:"height"`
	Round    int32                 `json:"round"`
	Step     cstypes.RoundStepType `json:"step"`
}

func (ti *timeoutInfo) String() string {
	return fmt.Sprintf("%v ; %d/%d %v", ti.Duration, ti.Height, ti.Round, ti.Step)
}

// interface to the mempool
type txNotifier interface {
	TxsAvailable() <-chan struct{}
}

// interface to the evidence pool
type evidencePool interface {
	// reports conflicting votes to the evidence pool to be processed into evidence
	ReportConflictingVotes(voteA, voteB *types.Vote)
}

// State handles execution of the consensus algorithm.
// It processes votes and proposals, and upon reaching agreement,
// commits blocks to the chain and executes them against the application.
// The internal state machine receives input from peers, the internal validator, and from a timer.
type State struct {
	service.BaseService

	// config details
	config        *cfg.ConsensusConfig
	privValidator types.PrivValidator // for signing votes

	// store blocks and commits
	blockStore sm.BlockStore

	// create and execute blocks
	blockExec *sm.BlockExecutor

	// notify us if txs are available
	txNotifier txNotifier

	// add evidence to the pool
	// when it's detected
	evpool evidencePool

	// internal state
	mtx tmsync.RWMutex
	cstypes.RoundState
	state sm.State // State until height-1.
	// privValidator pubkey, memoized for the duration of one block
	// to avoid extra requests to HSM
	privValidatorPubKey crypto.PubKey

	// state changes may be triggered by: msgs from peers,
	// msgs from ourself, or by timeouts
	peerMsgQueue     chan msgInfo
	internalMsgQueue chan msgInfo
	timeoutTicker    TimeoutTicker

	// information about about added votes and block parts are written on this channel
	// so statistics can be computed by reactor
	statsMsgQueue chan msgInfo

	// we use eventBus to trigger msg broadcasts in the reactor,
	// and to notify external subscribers, eg. through a websocket
	eventBus *types.EventBus

	// a Write-Ahead Log ensures we can recover from any kind of crash
	// and helps us avoid signing conflicting votes
	wal          WAL
	replayMode   bool // so we don't log signing errors during replay
	doWALCatchup bool // determines if we even try to do the catchup

	// for tests where we want to limit the number of transitions the state makes
	nSteps int

	// some functions can be overwritten for testing
	decideProposal func(height int64, round int32)
	doPrevote      func(height int64, round int32)
	setProposal    func(proposal *types.Proposal) error

	// closed when we finish shutting down
	done chan struct{}

	// synchronous pubsub between consensus state and reactor.
	// state only emits EventNewRoundStep and EventVote
	evsw tmevents.EventSwitch

	// for reporting metrics
	metrics *Metrics
}

// StateOption sets an optional parameter on the State.
type StateOption func(*State)

// NewState returns a new State.
func NewState(
	config *cfg.ConsensusConfig,
	state sm.State,
	blockExec *sm.BlockExecutor,
	blockStore sm.BlockStore,
	txNotifier txNotifier,
	evpool evidencePool,
	options ...StateOption,
) *State {
	cs := &State{
		config:           config,
		blockExec:        blockExec,
		blockStore:       blockStore,
		txNotifier:       txNotifier,
		peerMsgQueue:     make(chan msgInfo, msgQueueSize),
		internalMsgQueue: make(chan msgInfo, msgQueueSize),
		timeoutTicker:    NewTimeoutTicker(),
		statsMsgQueue:    make(chan msgInfo, msgQueueSize),
		done:             make(chan struct{}),
		doWALCatchup:     true,
		wal:              nilWAL{},
		evpool:           evpool,
		evsw:             tmevents.NewEventSwitch(),
		metrics:          NopMetrics(),
	}

	// set function defaults (may be overwritten before calling Start)
	cs.decideProposal = cs.defaultDecideProposal
	cs.doPrevote = cs.defaultDoPrevote
	cs.setProposal = cs.defaultSetProposal

	// We have no votes, so reconstruct LastCommit from SeenCommit.
	if state.LastBlockHeight > 0 {
		cs.reconstructLastCommit(state)
	}

	cs.updateToState(state)

	// NOTE: we do not call scheduleRound0 yet, we do that upon Start()

	cs.BaseService = *service.NewBaseService(nil, "State", cs)
	for _, option := range options {
		option(cs)
	}

	return cs
}

// SetLogger implements Service.
func (cs *State) SetLogger(l log.Logger) {
	cs.BaseService.Logger = l
	cs.timeoutTicker.SetLogger(l)
}

// SetEventBus sets event bus.
func (cs *State) SetEventBus(b *types.EventBus) {
	cs.eventBus = b
	cs.blockExec.SetEventBus(b)
}

// StateMetrics sets the metrics.
func StateMetrics(metrics *Metrics) StateOption {
	return func(cs *State) { cs.metrics = metrics }
}

// String returns a string.
func (cs *State) String() string {
	// better not to access shared variables
	return "ConsensusState"
}

// GetState returns a copy of the chain state.
func (cs *State) GetState() sm.State {
	cs.mtx.RLock()
	defer cs.mtx.RUnlock()
	return cs.state.Copy()
}

// GetLastHeight returns the last height committed.
// If there were no blocks, returns 0.
func (cs *State) GetLastHeight() int64 {
	cs.mtx.RLock()
	defer cs.mtx.RUnlock()
	return cs.RoundState.Height - 1
}

// GetRoundState returns a shallow copy of the internal consensus state.
func (cs *State) GetRoundState() *cstypes.RoundState {
	cs.mtx.RLock()
	rs := cs.RoundState // copy
	cs.mtx.RUnlock()
	return &rs
}

// GetRoundStateJSON returns a json of RoundState.
func (cs *State) GetRoundStateJSON() ([]byte, error) {
	cs.mtx.RLock()
	defer cs.mtx.RUnlock()
	return tmjson.Marshal(cs.RoundState)
}

// GetRoundStateSimpleJSON returns a json of RoundStateSimple
func (cs *State) GetRoundStateSimpleJSON() ([]byte, error) {
	cs.mtx.RLock()
	defer cs.mtx.RUnlock()
	return tmjson.Marshal(cs.RoundState.RoundStateSimple())
}

// GetValidators returns a copy of the current validators.
func (cs *State) GetValidators() (int64, []*types.Validator) {
	cs.mtx.RLock()
	defer cs.mtx.RUnlock()
	return cs.state.LastBlockHeight, cs.state.Validators.Copy().Validators
}

// SetPrivValidator sets the private validator account for signing votes. It
// immediately requests pubkey and caches it.
func (cs *State) SetPrivValidator(priv types.PrivValidator) {
	cs.mtx.Lock()
	defer cs.mtx.Unlock()

	cs.privValidator = priv

	if err := cs.updatePrivValidatorPubKey(); err != nil {
		cs.Logger.Error("failed to get private validator pubkey", "err", err)
	}
}

// SetTimeoutTicker sets the local timer. It may be useful to overwrite for
// testing.
func (cs *State) SetTimeoutTicker(timeoutTicker TimeoutTicker) {
	cs.mtx.Lock()
	cs.timeoutTicker = timeoutTicker
	cs.mtx.Unlock()
}

// LoadCommit loads the commit for a given height.
func (cs *State) LoadCommit(height int64) *types.Commit {
	cs.mtx.RLock()
	defer cs.mtx.RUnlock()

	if height == cs.blockStore.Height() {
		return cs.blockStore.LoadSeenCommit(height)
	}

	return cs.blockStore.LoadBlockCommit(height)
}

// OnStart loads the latest state via the WAL, and starts the timeout and
// receive routines.
func (cs *State) OnStart() error {
	// We may set the WAL in testing before calling Start, so only OpenWAL if its
	// still the nilWAL.
	if _, ok := cs.wal.(nilWAL); ok {
		if err := cs.loadWalFile(); err != nil {
			return err
		}
	}

	// we need the timeoutRoutine for replay so
	// we don't block on the tick chan.
	// NOTE: we will get a build up of garbage go routines
	// firing on the tockChan until the receiveRoutine is started
	// to deal with them (by that point, at most one will be valid)
	if err := cs.timeoutTicker.Start(); err != nil {
		return err
	}

	// We may have lost some votes if the process crashed reload from consensus
	// log to catchup.
	if cs.doWALCatchup {
		repairAttempted := false

	LOOP:
		for {
			err := cs.catchupReplay(cs.Height)
			switch {
			case err == nil:
				break LOOP

			case !IsDataCorruptionError(err):
				cs.Logger.Error("error on catchup replay; proceeding to start state anyway", "err", err)
				break LOOP

			case repairAttempted:
				return err
			}

			cs.Logger.Error("the WAL file is corrupted; attempting repair", "err", err)

			// 1) prep work
			if err := cs.wal.Stop(); err != nil {
				return err
			}

			repairAttempted = true

			// 2) backup original WAL file
			corruptedFile := fmt.Sprintf("%s.CORRUPTED", cs.config.WalFile())
			if err := tmos.CopyFile(cs.config.WalFile(), corruptedFile); err != nil {
				return err
			}

			cs.Logger.Debug("backed up WAL file", "src", cs.config.WalFile(), "dst", corruptedFile)

			// 3) try to repair (WAL file will be overwritten!)
			if err := repairWalFile(corruptedFile, cs.config.WalFile()); err != nil {
				cs.Logger.Error("the WAL repair failed", "err", err)
				return err
			}

			cs.Logger.Info("successful WAL repair")

			// reload WAL file
			if err := cs.loadWalFile(); err != nil {
				return err
			}
		}
	}

	if err := cs.evsw.Start(); err != nil {
		return err
	}

	// Double Signing Risk Reduction
	if err := cs.checkDoubleSigningRisk(cs.Height); err != nil {
		return err
	}

	// now start the receiveRoutine
	go cs.receiveRoutine(0)

	// schedule the first round!
	// use GetRoundState so we don't race the receiveRoutine for access
	cs.scheduleRound0(cs.GetRoundState())

	return nil
}

// timeoutRoutine: receive requests for timeouts on tickChan and fire timeouts on tockChan
// receiveRoutine: serializes processing of proposoals, block parts, votes; coordinates state transitions
func (cs *State) startRoutines(maxSteps int) {
	err := cs.timeoutTicker.Start()
	if err != nil {
		cs.Logger.Error("failed to start timeout ticker", "err", err)
		return
	}

	go cs.receiveRoutine(maxSteps)
}

// loadWalFile loads WAL data from file. It overwrites cs.wal.
func (cs *State) loadWalFile() error {
	wal, err := cs.OpenWAL(cs.config.WalFile())
	if err != nil {
		cs.Logger.Error("failed to load state WAL", "err", err)
		return err
	}

	cs.wal = wal
	return nil
}

// OnStop implements service.Service.
func (cs *State) OnStop() {
	if err := cs.evsw.Stop(); err != nil {
		cs.Logger.Error("failed trying to stop eventSwitch", "error", err)
	}

	if err := cs.timeoutTicker.Stop(); err != nil {
		cs.Logger.Error("failed trying to stop timeoutTicket", "error", err)
	}
	// WAL is stopped in receiveRoutine.
}

// Wait waits for the the main routine to return.
// NOTE: be sure to Stop() the event switch and drain
// any event channels or this may deadlock
func (cs *State) Wait() {
	<-cs.done
}

// OpenWAL opens a file to log all consensus messages and timeouts for
// deterministic accountability.
func (cs *State) OpenWAL(walFile string) (WAL, error) {
	wal, err := NewWAL(walFile)
	if err != nil {
		cs.Logger.Error("failed to open WAL", "file", walFile, "err", err)
		return nil, err
	}

	wal.SetLogger(cs.Logger.With("wal", walFile))

	if err := wal.Start(); err != nil {
		cs.Logger.Error("failed to start WAL", "err", err)
		return nil, err
	}

	return wal, nil
}

//------------------------------------------------------------
// Public interface for passing messages into the consensus state, possibly causing a state transition.
// If peerID == "", the msg is considered internal.
// Messages are added to the appropriate queue (peer or internal).
// If the queue is full, the function may block.
// TODO: should these return anything or let callers just use events?

// AddVote inputs a vote.
func (cs *State) AddVote(vote *types.Vote, peerID p2p.ID) (added bool, err error) {
	if peerID == "" {
		cs.internalMsgQueue <- msgInfo{&VoteMessage{vote}, ""}
	} else {
		cs.peerMsgQueue <- msgInfo{&VoteMessage{vote}, peerID}
	}

	// TODO: wait for event?!
	return false, nil
}

// SetProposal inputs a proposal.
func (cs *State) SetProposal(proposal *types.Proposal, peerID p2p.ID) error {

	if peerID == "" {
		cs.internalMsgQueue <- msgInfo{&ProposalMessage{proposal}, ""}
	} else {
		cs.peerMsgQueue <- msgInfo{&ProposalMessage{proposal}, peerID}
	}

	// TODO: wait for event?!
	return nil
}

// AddProposalBlockPart inputs a part of the proposal block.
func (cs *State) AddProposalBlockPart(height int64, round int32, part *types.Part, peerID p2p.ID) error {

	if peerID == "" {
		cs.internalMsgQueue <- msgInfo{&BlockPartMessage{height, round, part}, ""}
	} else {
		cs.peerMsgQueue <- msgInfo{&BlockPartMessage{height, round, part}, peerID}
	}

	// TODO: wait for event?!
	return nil
}

// SetProposalAndBlock inputs the proposal and all block parts.
func (cs *State) SetProposalAndBlock(
	proposal *types.Proposal,
	block *types.Block,
	parts *types.PartSet,
	peerID p2p.ID,
) error {

	if err := cs.SetProposal(proposal, peerID); err != nil {
		return err
	}

	for i := 0; i < int(parts.Total()); i++ {
		part := parts.GetPart(i)
		if err := cs.AddProposalBlockPart(proposal.Height, proposal.Round, part, peerID); err != nil {
			return err
		}
	}

	return nil
}

//------------------------------------------------------------
// internal functions for managing the state

func (cs *State) updateHeight(height int64) {
	cs.metrics.Height.Set(float64(height))
	cs.Height = height
}

func (cs *State) updateRoundStep(round int32, step cstypes.RoundStepType) {
	if !cs.replayMode {
		if round != cs.Round || round == 0 && step == cstypes.RoundStepNewRound {
			cs.metrics.MarkRound(cs.Round, cs.StartTime)
		}
		if cs.Step != step {
			cs.metrics.MarkStep(cs.Step)
		}
	}
	cs.Round = round
	cs.Step = step
}

// enterNewRound(height, 0) at cs.StartTime.
func (cs *State) scheduleRound0(rs *cstypes.RoundState) {
	// cs.Logger.Info("scheduleRound0", "now", tmtime.Now(), "startTime", cs.StartTime)
	sleepDuration := rs.StartTime.Sub(tmtime.Now())
	cs.scheduleTimeout(sleepDuration, rs.Height, 0, cstypes.RoundStepNewHeight)
}

// Attempt to schedule a timeout (by sending timeoutInfo on the tickChan)
func (cs *State) scheduleTimeout(duration time.Duration, height int64, round int32, step cstypes.RoundStepType) {
	cs.timeoutTicker.ScheduleTimeout(timeoutInfo{duration, height, round, step})
}

// send a msg into the receiveRoutine regarding our own proposal, block part, or vote
func (cs *State) sendInternalMessage(mi msgInfo) {
	select {
	case cs.internalMsgQueue <- mi:
	default:
		// NOTE: using the go-routine means our votes can
		// be processed out of order.
		// TODO: use CList here for strict determinism and
		// attempt push to internalMsgQueue in receiveRoutine
		cs.Logger.Debug("internal msg queue is full; using a go-routine")
		go func() { cs.internalMsgQueue <- mi }()
	}
}

// Reconstruct LastCommit from SeenCommit, which we saved along with the block,
// (which happens even before saving the state)
func (cs *State) reconstructLastCommit(state sm.State) {
	seenCommit := cs.blockStore.LoadSeenCommit(state.LastBlockHeight)
	if seenCommit == nil {
		panic(fmt.Sprintf(
			"failed to reconstruct last commit; seen commit for height %v not found",
			state.LastBlockHeight,
		))
	}

	lastPrecommits := types.CommitToVoteSet(state.ChainID, seenCommit, state.LastValidators)
	if !lastPrecommits.HasTwoThirdsMajority() {
		panic("failed to reconstruct last commit; does not have +2/3 maj")
	}

	cs.LastCommit = lastPrecommits
}

// Updates State and increments height to match that of state.
// The round becomes 0 and cs.Step becomes cstypes.RoundStepNewHeight.
func (cs *State) updateToState(state sm.State) {
	if cs.CommitRound > -1 && 0 < cs.Height && cs.Height != state.LastBlockHeight {
		panic(fmt.Sprintf(
			"updateToState() expected state height of %v but found %v",
			cs.Height, state.LastBlockHeight,
		))
	}

	if !cs.state.IsEmpty() {
		if cs.state.LastBlockHeight > 0 && cs.state.LastBlockHeight+1 != cs.Height {
			// This might happen when someone else is mutating cs.state.
			// Someone forgot to pass in state.Copy() somewhere?!
			panic(fmt.Sprintf(
				"inconsistent cs.state.LastBlockHeight+1 %v vs cs.Height %v",
				cs.state.LastBlockHeight+1, cs.Height,
			))
		}
		if cs.state.LastBlockHeight > 0 && cs.Height == cs.state.InitialHeight {
			panic(fmt.Sprintf(
				"inconsistent cs.state.LastBlockHeight %v, expected 0 for initial height %v",
				cs.state.LastBlockHeight, cs.state.InitialHeight,
			))
		}

		// If state isn't further out than cs.state, just ignore.
		// This happens when SwitchToConsensus() is called in the reactor.
		// We don't want to reset e.g. the Votes, but we still want to
		// signal the new round step, because other services (eg. txNotifier)
		// depend on having an up-to-date peer state!
		if state.LastBlockHeight <= cs.state.LastBlockHeight {
			cs.Logger.Debug(
				"ignoring updateToState()",
				"new_height", state.LastBlockHeight+1,
				"old_height", cs.state.LastBlockHeight+1,
			)
			cs.newStep()
			return
		}
	}

	// Reset fields based on state.
	validators := state.Validators

	switch {
	case state.LastBlockHeight == 0: // Very first commit should be empty.
		cs.LastCommit = (*types.VoteSet)(nil)
	case cs.CommitRound > -1 && cs.Votes != nil: // Otherwise, use cs.Votes
		if !cs.Votes.Precommits(cs.CommitRound).HasTwoThirdsMajority() {
			panic(fmt.Sprintf(
				"wanted to form a commit, but precommits (H/R: %d/%d) didn't have 2/3+: %v",
				state.LastBlockHeight, cs.CommitRound, cs.Votes.Precommits(cs.CommitRound),
			))
		}

		cs.LastCommit = cs.Votes.Precommits(cs.CommitRound)

	case cs.LastCommit == nil:
		// NOTE: when Tendermint starts, it has no votes. reconstructLastCommit
		// must be called to reconstruct LastCommit from SeenCommit.
		panic(fmt.Sprintf(
			"last commit cannot be empty after initial block (H:%d)",
			state.LastBlockHeight+1,
		))
	}

	// Next desired block height
	height := state.LastBlockHeight + 1
	if height == 1 {
		height = state.InitialHeight
	}

	// RoundState fields
	cs.updateHeight(height)
	cs.updateRoundStep(0, cstypes.RoundStepNewHeight)

	if cs.CommitTime.IsZero() {
		// "Now" makes it easier to sync up dev nodes.
		// We add timeoutCommit to allow transactions
		// to be gathered for the first block.
		// And alternative solution that relies on clocks:
		// cs.StartTime = state.LastBlockTime.Add(timeoutCommit)
		cs.StartTime = cs.config.Commit(tmtime.Now())
	} else {
		cs.StartTime = cs.config.Commit(cs.CommitTime)
	}

	cs.Validators = validators
	cs.Proposal = nil
	cs.ProposalBlock = nil
	cs.ProposalBlockParts = nil
	cs.LockedRound = -1
	cs.LockedBlock = nil
	cs.LockedBlockParts = nil
	cs.ValidRound = -1
	cs.ValidBlock = nil
	cs.ValidBlockParts = nil
	cs.Votes = cstypes.NewHeightVoteSet(state.ChainID, height, validators)
	cs.CommitRound = -1
	cs.LastValidators = state.LastValidators
	cs.TriggeredTimeoutPrecommit = false

	cs.state = state

	// Finally, broadcast RoundState
	cs.newStep()
}

func (cs *State) newStep() {
	rs := cs.RoundStateEvent()
	if err := cs.wal.Write(rs); err != nil {
		cs.Logger.Error("failed writing to WAL", "err", err)
	}

	cs.nSteps++

	// newStep is called by updateToState in NewState before the eventBus is set!
	if cs.eventBus != nil {
		if err := cs.eventBus.PublishEventNewRoundStep(rs); err != nil {
			cs.Logger.Error("failed publishing new round step", "err", err)
		}

		cs.evsw.FireEvent(types.EventNewRoundStep, &cs.RoundState)
	}
}

//-----------------------------------------
// the main go routines

// receiveRoutine handles messages which may cause state transitions.
// it's argument (n) is the number of messages to process before exiting - use 0 to run forever
// It keeps the RoundState and is the only thing that updates it.
// Updates (state transitions) happen on timeouts, complete proposals, and 2/3 majorities.
// State must be locked before any internal state is updated.
func (cs *State) receiveRoutine(maxSteps int) {
	onExit := func(cs *State) {
		// NOTE: the internalMsgQueue may have signed messages from our
		// priv_val that haven't hit the WAL, but its ok because
		// priv_val tracks LastSig

		// close wal now that we're done writing to it
		if err := cs.wal.Stop(); err != nil {
			cs.Logger.Error("failed trying to stop WAL", "error", err)
		}

		cs.wal.Wait()
		close(cs.done)
	}

	defer func() {
		if r := recover(); r != nil {
			cs.Logger.Error("CONSENSUS FAILURE!!!", "err", r, "stack", string(debug.Stack()))
			// stop gracefully
			//
			// NOTE: We most probably shouldn't be running any further when there is
			// some unexpected panic. Some unknown error happened, and so we don't
			// know if that will result in the validator signing an invalid thing. It
			// might be worthwhile to explore a mechanism for manual resuming via
			// some console or secure RPC system, but for now, halting the chain upon
			// unexpected consensus bugs sounds like the better option.
			onExit(cs)
		}
	}()

	for {
		if maxSteps > 0 {
			if cs.nSteps >= maxSteps {
				cs.Logger.Debug("reached max steps; exiting receive routine")
				cs.nSteps = 0
				return
			}
		}

		rs := cs.RoundState
		var mi msgInfo

		select {
		case <-cs.txNotifier.TxsAvailable():
			cs.handleTxsAvailable()

		case mi = <-cs.peerMsgQueue:
			if err := cs.wal.Write(mi); err != nil {
				cs.Logger.Error("failed writing to WAL", "err", err)
			}

			// handles proposals, block parts, votes
			// may generate internal events (votes, complete proposals, 2/3 majorities)
			cs.handleMsg(mi)

		case mi = <-cs.internalMsgQueue:
			err := cs.wal.WriteSync(mi) // NOTE: fsync
			if err != nil {
				panic(fmt.Sprintf(
					"failed to write %v msg to consensus WAL due to %v; check your file system and restart the node",
					mi, err,
				))
			}

			if _, ok := mi.Msg.(*VoteMessage); ok {
				// we actually want to simulate failing during
				// the previous WriteSync, but this isn't easy to do.
				// Equivalent would be to fail here and manually remove
				// some bytes from the end of the wal.
				fail.Fail() // XXX
			}

			// handles proposals, block parts, votes
			cs.handleMsg(mi)

		case ti := <-cs.timeoutTicker.Chan(): // tockChan:
			if err := cs.wal.Write(ti); err != nil {
				cs.Logger.Error("failed writing to WAL", "err", err)
			}

			// if the timeout is relevant to the rs
			// go to the next step
			cs.handleTimeout(ti, rs)

		case <-cs.Quit():
			onExit(cs)
			return
		}
	}
}

// state transitions on complete-proposal, 2/3-any, 2/3-one
func (cs *State) handleMsg(mi msgInfo) {
	cs.mtx.Lock()
	defer cs.mtx.Unlock()
	var (
		added bool
		err   error
	)

	msg, peerID := mi.Msg, mi.PeerID

	switch msg := msg.(type) {
	case *ProposalMessage:
		// will not cause transition.
		// once proposal is set, we can receive block parts
		err = cs.setProposal(msg.Proposal)

	case *BlockPartMessage:
		// if the proposal is complete, we'll enterPrevote or tryFinalizeCommit
		added, err = cs.addProposalBlockPart(msg, peerID)

		// We unlock here to yield to any routines that need to read the the RoundState.
		// Previously, this code held the lock from the point at which the final block
		// part was received until the block executed against the application.
		// This prevented the reactor from being able to retrieve the most updated
		// version of the RoundState. The reactor needs the updated RoundState to
		// gossip the now completed block.
		//
		// This code can be further improved by either always operating on a copy
		// of RoundState and only locking when switching out State's copy of
		// RoundState with the updated copy or by emitting RoundState events in
		// more places for routines depending on it to listen for.
		cs.mtx.Unlock()

		cs.mtx.Lock()
		if added && cs.ProposalBlockParts.IsComplete() {
			cs.handleCompleteProposal(msg.Height)
		}
		if added {
			cs.statsMsgQueue <- mi
		}

		if err != nil && msg.Round != cs.Round {
			cs.Logger.Debug(
				"received block part from wrong round",
				"height", cs.Height,
				"cs_round", cs.Round,
				"block_round", msg.Round,
			)
			err = nil
		}

	case *VoteMessage:
		// attempt to add the vote and dupeout the validator if its a duplicate signature
		// if the vote gives us a 2/3-any or 2/3-one, we transition
		added, err = cs.tryAddVote(msg.Vote, peerID)
		if added {
			cs.statsMsgQueue <- mi
		}

		// if err == ErrAddingVote {
		// TODO: punish peer
		// We probably don't want to stop the peer here. The vote does not
		// necessarily comes from a malicious peer but can be just broadcasted by
		// a typical peer.
		// https://github.com/tendermint/tendermint/issues/1281
		// }

		// NOTE: the vote is broadcast to peers by the reactor listening
		// for vote events

		// TODO: If rs.Height == vote.Height && rs.Round < vote.Round,
		// the peer is sending us CatchupCommit precommits.
		// We could make note of this and help filter in broadcastHasVoteMessage().

	default:
		cs.Logger.Error("unknown msg type", "type", fmt.Sprintf("%T", msg))
		return
	}

	if err != nil {
		cs.Logger.Error(
			"failed to process message",
			"height", cs.Height,
			"round", cs.Round,
			"peer", peerID,
			"msg_type", fmt.Sprintf("%T", msg),
			"err", err,
		)
	}
}

func (cs *State) handleTimeout(ti timeoutInfo, rs cstypes.RoundState) {
	cs.Logger.Debug("received tock", "timeout", ti.Duration, "height", ti.Height, "round", ti.Round, "step", ti.Step)

	// timeouts must be for current height, round, step
	if ti.Height != rs.Height || ti.Round < rs.Round || (ti.Round == rs.Round && ti.Step < rs.Step) {
		cs.Logger.Debug("ignoring tock because we are ahead", "height", rs.Height, "round", rs.Round, "step", rs.Step)
		return
	}

	// the timeout will now cause a state transition
	cs.mtx.Lock()
	defer cs.mtx.Unlock()

	switch ti.Step {
	case cstypes.RoundStepNewHeight:
		// NewRound event fired from enterNewRound.
		// XXX: should we fire timeout here (for timeout commit)?
		cs.enterNewRound(ti.Height, 0)

	case cstypes.RoundStepNewRound:
		cs.enterPropose(ti.Height, ti.Round)

	case cstypes.RoundStepPropose:
		if err := cs.eventBus.PublishEventTimeoutPropose(cs.RoundStateEvent()); err != nil {
			cs.Logger.Error("failed publishing timeout propose", "err", err)
		}

		cs.enterPrevote(ti.Height, ti.Round)

	case cstypes.RoundStepPrevoteWait:
		if err := cs.eventBus.PublishEventTimeoutWait(cs.RoundStateEvent()); err != nil {
			cs.Logger.Error("failed publishing timeout wait", "err", err)
		}

		cs.enterPrecommit(ti.Height, ti.Round)

	case cstypes.RoundStepPrecommitWait:
		if err := cs.eventBus.PublishEventTimeoutWait(cs.RoundStateEvent()); err != nil {
			cs.Logger.Error("failed publishing timeout wait", "err", err)
		}

		cs.enterPrecommit(ti.Height, ti.Round)
		cs.enterNewRound(ti.Height, ti.Round+1)

	default:
		panic(fmt.Sprintf("invalid timeout step: %v", ti.Step))
	}

}

func (cs *State) handleTxsAvailable() {
	cs.mtx.Lock()
	defer cs.mtx.Unlock()

	// We only need to do this for round 0.
	if cs.Round != 0 {
		return
	}

	switch cs.Step {
	case cstypes.RoundStepNewHeight: // timeoutCommit phase
		if cs.needProofBlock(cs.Height) {
			// enterPropose will be called by enterNewRound
			return
		}

		// +1ms to ensure RoundStepNewRound timeout always happens after RoundStepNewHeight
		timeoutCommit := cs.StartTime.Sub(tmtime.Now()) + 1*time.Millisecond
		cs.scheduleTimeout(timeoutCommit, cs.Height, 0, cstypes.RoundStepNewRound)

	case cstypes.RoundStepNewRound: // after timeoutCommit
		cs.enterPropose(cs.Height, 0)
	}
}

//-----------------------------------------------------------------------------
// State functions
// Used internally by handleTimeout and handleMsg to make state transitions

// Enter: `timeoutNewHeight` by startTime (commitTime+timeoutCommit),
//
//	or, if SkipTimeoutCommit==true, after receiving all precommits from (height,round-1)
//
// Enter: `timeoutPrecommits` after any +2/3 precommits from (height,round-1)
// Enter: +2/3 precommits for nil at (height,round-1)
// Enter: +2/3 prevotes any or +2/3 precommits for block or any from (height, round)
// NOTE: cs.StartTime was already set for height.
func (cs *State) enterNewRound(height int64, round int32) {
	logger := cs.Logger.With("height", height, "round", round)

	if cs.Height != height || round < cs.Round || (cs.Round == round && cs.Step != cstypes.RoundStepNewHeight) {
		logger.Debug(
			"entering new round with invalid args",
			"current", log.NewLazySprintf("%v/%v/%v", cs.Height, cs.Round, cs.Step),
		)
		return
	}

	if now := tmtime.Now(); cs.StartTime.After(now) {
		logger.Debug("need to set a buffer and log message here for sanity", "start_time", cs.StartTime, "now", now)
	}

	logger.Debug("entering new round", "current", log.NewLazySprintf("%v/%v/%v", cs.Height, cs.Round, cs.Step))

	// increment validators if necessary
	validators := cs.Validators
	if cs.Round < round {
		validators = validators.Copy()
		validators.IncrementProposerPriority(tmmath.SafeSubInt32(round, cs.Round))
	}

	// Setup new round
	// we don't fire newStep for this step,
	// but we fire an event, so update the round step first
	cs.updateRoundStep(round, cstypes.RoundStepNewRound)
	cs.Validators = validators
	if round == 0 {
		// We've already reset these upon new height,
		// and meanwhile we might have received a proposal
		// for round 0.
	} else {
		logger.Debug("resetting proposal info")
		cs.Proposal = nil
		cs.ProposalBlock = nil
		cs.ProposalBlockParts = nil
	}

	cs.Votes.SetRound(tmmath.SafeAddInt32(round, 1)) // also track next round (round+1) to allow round-skipping
	cs.TriggeredTimeoutPrecommit = false

	if err := cs.eventBus.PublishEventNewRound(cs.NewRoundEvent()); err != nil {
		cs.Logger.Error("failed publishing new round", "err", err)
	}
	// Wait for txs to be available in the mempool
	// before we enterPropose in round 0. If the last block changed the app hash,
	// we may need an empty "proof" block, and enterPropose immediately.
	waitForTxs := cs.config.WaitForTxs() && round == 0 && !cs.needProofBlock(height)
	if waitForTxs {
		if cs.config.CreateEmptyBlocksInterval > 0 {
			cs.scheduleTimeout(cs.config.CreateEmptyBlocksInterval, height, round,
				cstypes.RoundStepNewRound)
		}
	} else {
		cs.enterPropose(height, round)
	}
}

// needProofBlock returns true on the first height (so the genesis app hash is signed right away)
// and where the last block (height-1) caused the app hash to change
func (cs *State) needProofBlock(height int64) bool {
	if height == cs.state.InitialHeight {
		return true
	}

	lastBlockMeta := cs.blockStore.LoadBlockMeta(height - 1)
	if lastBlockMeta == nil {
		panic(fmt.Sprintf("needProofBlock: last block meta for height %d not found", height-1))
	}

	return !bytes.Equal(cs.state.AppHash, lastBlockMeta.Header.AppHash)
}

// Enter (CreateEmptyBlocks): from enterNewRound(height,round)
// Enter (CreateEmptyBlocks, CreateEmptyBlocksInterval > 0 ):
//
//	after enterNewRound(height,round), after timeout of CreateEmptyBlocksInterval
//
// Enter (!CreateEmptyBlocks) : after enterNewRound(height,round), once txs are in the mempool
func (cs *State) enterPropose(height int64, round int32) {
	logger := cs.Logger.With("height", height, "round", round)

	if cs.Height != height || round < cs.Round || (cs.Round == round && cstypes.RoundStepPropose <= cs.Step) {
		logger.Debug(
			"entering propose step with invalid args",
			"current", log.NewLazySprintf("%v/%v/%v", cs.Height, cs.Round, cs.Step),
		)
		return
	}

	logger.Debug("entering propose step", "current", log.NewLazySprintf("%v/%v/%v", cs.Height, cs.Round, cs.Step))

	defer func() {
		// Done enterPropose:
		cs.updateRoundStep(round, cstypes.RoundStepPropose)
		cs.newStep()

		// If we have the whole proposal + POL, then goto Prevote now.
		// else, we'll enterPrevote when the rest of the proposal is received (in AddProposalBlockPart),
		// or else after timeoutPropose
		if cs.isProposalComplete() {
			cs.enterPrevote(height, cs.Round)
		}
	}()

	// If we don't get the proposal and all block parts quick enough, enterPrevote
	cs.scheduleTimeout(cs.config.Propose(round), height, round, cstypes.RoundStepPropose)

	// Nothing more to do if we're not a validator
	if cs.privValidator == nil {
		logger.Debug("node is not a validator")
		return
	}

	logger.Debug("node is a validator")

	if cs.privValidatorPubKey == nil {
		// If this node is a validator & proposer in the current round, it will
		// miss the opportunity to create a block.
		logger.Error("propose step; empty priv validator public key", "err", errPubKeyIsNotSet)
		return
	}

	address := cs.privValidatorPubKey.Address()

	// if not a validator, we're done
	if !cs.Validators.HasAddress(address) {
		logger.Debug("node is not a validator", "addr", address, "vals", cs.Validators)
		return
	}

	if cs.isProposer(address) {
		logger.Debug("propose step; our turn to propose", "proposer", address)
		cs.decideProposal(height, round)
	} else {
		logger.Debug("propose step; not our turn to propose", "proposer", cs.Validators.GetProposer().Address)
	}
}

func (cs *State) isProposer(address []byte) bool {
	return bytes.Equal(cs.Validators.GetProposer().Address, address)
}

func (cs *State) defaultDecideProposal(height int64, round int32) {
	var block *types.Block
	var blockParts *types.PartSet

	// Decide on block
	if cs.ValidBlock != nil {
		// If there is valid block, choose that.
		block, blockParts = cs.ValidBlock, cs.ValidBlockParts
	} else {
		// Create a new proposal block from state/txs from the mempool.
		var err error
		block, err = cs.createProposalBlock()
		if err != nil {
			cs.Logger.Error("unable to create proposal block", "error", err)
			return
		} else if block == nil {
			panic("Method createProposalBlock should not provide a nil block without errors")
		}
		cs.metrics.ProposalCreateCount.Add(1)
		blockParts, err = block.MakePartSet(types.BlockPartSizeBytes)
		if err != nil {
			cs.Logger.Error("unable to create proposal block part set", "error", err)
			return
		}
	}

	// Flush the WAL. Otherwise, we may not recompute the same proposal to sign,
	// and the privValidator will refuse to sign anything.
	if err := cs.wal.FlushAndSync(); err != nil {
		cs.Logger.Error("failed flushing WAL to disk")
	}

	// Make proposal
	propBlockID := types.BlockID{Hash: block.Hash(), PartSetHeader: blockParts.Header()}
	proposal := types.NewProposal(height, round, cs.ValidRound, propBlockID)
	p := proposal.ToProto()
	if err := cs.privValidator.SignProposal(cs.state.ChainID, p); err == nil {
		proposal.Signature = p.Signature

		// send proposal and block parts on internal msg queue
		cs.sendInternalMessage(msgInfo{&ProposalMessage{proposal}, ""})

		for i := 0; i < int(blockParts.Total()); i++ {
			part := blockParts.GetPart(i)
			cs.sendInternalMessage(msgInfo{&BlockPartMessage{cs.Height, cs.Round, part}, ""})
		}

		cs.Logger.Debug("signed proposal", "height", height, "round", round, "proposal", proposal)
	} else if !cs.replayMode {
		cs.Logger.Error("propose step; failed signing proposal", "height", height, "round", round, "err", err)
	}
}

// Returns true if the proposal block is complete &&
// (if POLRound was proposed, we have +2/3 prevotes from there).
func (cs *State) isProposalComplete() bool {
	if cs.Proposal == nil || cs.ProposalBlock == nil {
		return false
	}
	// we have the proposal. if there's a POLRound,
	// make sure we have the prevotes from it too
	if cs.Proposal.POLRound < 0 {
		return true
	}
	// if this is false the proposer is lying or we haven't received the POL yet
	return cs.Votes.Prevotes(cs.Proposal.POLRound).HasTwoThirdsMajority()

}

// Create the next block to propose and return it. Returns nil block upon error.
//
// We really only need to return the parts, but the block is returned for
// convenience so we can log the proposal block.
//
// NOTE: keep it side-effect free for clarity.
// CONTRACT: cs.privValidator is not nil.
func (cs *State) createProposalBlock() (*types.Block, error) {
	if cs.privValidator == nil {
		return nil, errors.New("entered createProposalBlock with privValidator being nil")
	}

	var commit *types.Commit
	switch {
	case cs.Height == cs.state.InitialHeight:
		// We're creating a proposal for the first block.
		// The commit is empty, but not nil.
		commit = types.NewCommit(0, 0, types.BlockID{}, nil)

	case cs.LastCommit.HasTwoThirdsMajority():
		// Make the commit from LastCommit
		commit = cs.LastCommit.MakeCommit()

	default: // This shouldn't happen.
		return nil, errors.New("propose step; cannot propose anything without commit for the previous block")
	}

	if cs.privValidatorPubKey == nil {
		// If this node is a validator & proposer in the current round, it will
		// miss the opportunity to create a block.
		return nil, fmt.Errorf("propose step; empty priv validator public key, error: %w", errPubKeyIsNotSet)
	}

	proposerAddr := cs.privValidatorPubKey.Address()

	ret, err := cs.blockExec.CreateProposalBlock(cs.Height, cs.state, commit, proposerAddr, cs.LastCommit.GetVotes())
	if err != nil {
		panic(err)
	}
	return ret, nil
}

// Enter: `timeoutPropose` after entering Propose.
// Enter: proposal block and POL is ready.
// Prevote for LockedBlock if we're locked, or ProposalBlock if valid.
// Otherwise vote nil.
func (cs *State) enterPrevote(height int64, round int32) {
	logger := cs.Logger.With("height", height, "round", round)

	if cs.Height != height || round < cs.Round || (cs.Round == round && cstypes.RoundStepPrevote <= cs.Step) {
		logger.Debug(
			"entering prevote step with invalid args",
			"current", log.NewLazySprintf("%v/%v/%v", cs.Height, cs.Round, cs.Step),
		)
		return
	}

	defer func() {
		// Done enterPrevote:
		cs.updateRoundStep(round, cstypes.RoundStepPrevote)
		cs.newStep()
	}()

	logger.Debug("entering prevote step", "current", log.NewLazySprintf("%v/%v/%v", cs.Height, cs.Round, cs.Step))

	// Sign and broadcast vote as necessary
	cs.doPrevote(height, round)

	// Once `addVote` hits any +2/3 prevotes, we will go to PrevoteWait
	// (so we have more time to try and collect +2/3 prevotes for a single block)
}

func (cs *State) defaultDoPrevote(height int64, round int32) {
	logger := cs.Logger.With("height", height, "round", round)

	// If a block is locked, prevote that.
	if cs.LockedBlock != nil {
		logger.Debug("prevote step; already locked on a block; prevoting locked block")
		cs.signAddVote(tmproto.PrevoteType, cs.LockedBlock.Hash(), cs.LockedBlockParts.Header())
		return
	}

	// If ProposalBlock is nil, prevote nil.
	if cs.ProposalBlock == nil {
		logger.Debug("prevote step: ProposalBlock is nil")
		cs.signAddVote(tmproto.PrevoteType, nil, types.PartSetHeader{})
		return
	}

	// Validate proposal block, from Tendermint's perspective
	err := cs.blockExec.ValidateBlock(cs.state, cs.ProposalBlock)
	if err != nil {
		// ProposalBlock is invalid, prevote nil.
		logger.Error("prevote step: consensus deems this block invalid; prevoting nil",
			"err", err)
		cs.signAddVote(tmproto.PrevoteType, nil, types.PartSetHeader{})
		return
	}

	/*
		Before prevoting on the block received from the proposer for the current round and height,
		we request the Application, via `ProcessProposal` ABCI call, to confirm that the block is
		valid. If the Application does not accept the block, Tendermint prevotes `nil`.

		WARNING: misuse of block rejection by the Application can seriously compromise Tendermint's
		liveness properties. Please see `PrepareProosal`-`ProcessProposal` coherence and determinism
		properties in the ABCI++ specification.
	*/
	isAppValid, err := cs.blockExec.ProcessProposal(cs.ProposalBlock, cs.state)
	if err != nil {
		panic(fmt.Sprintf(
			"state machine returned an error (%v) when calling ProcessProposal", err,
		))
	}
	cs.metrics.MarkProposalProcessed(isAppValid)

	// Vote nil if the Application rejected the block
	if !isAppValid {
		logger.Error("prevote step: state machine rejected a proposed block; this should not happen:"+
			"the proposer may be misbehaving; prevoting nil", "err", err)
		cs.signAddVote(tmproto.PrevoteType, nil, types.PartSetHeader{})
		return
	}

	// Prevote cs.ProposalBlock
	// NOTE: the proposal signature is validated when it is received,
	// and the proposal block parts are validated as they are received (against the merkle hash in the proposal)
	logger.Debug("prevote step: ProposalBlock is valid")
	cs.signAddVote(tmproto.PrevoteType, cs.ProposalBlock.Hash(), cs.ProposalBlockParts.Header())
}

// Enter: any +2/3 prevotes at next round.
func (cs *State) enterPrevoteWait(height int64, round int32) {
	logger := cs.Logger.With("height", height, "round", round)

	if cs.Height != height || round < cs.Round || (cs.Round == round && cstypes.RoundStepPrevoteWait <= cs.Step) {
		logger.Debug(
			"entering prevote wait step with invalid args",
			"current", log.NewLazySprintf("%v/%v/%v", cs.Height, cs.Round, cs.Step),
		)
		return
	}

	if !cs.Votes.Prevotes(round).HasTwoThirdsAny() {
		panic(fmt.Sprintf(
			"entering prevote wait step (%v/%v), but prevotes does not have any +2/3 votes",
			height, round,
		))
	}

	logger.Debug("entering prevote wait step", "current", log.NewLazySprintf("%v/%v/%v", cs.Height, cs.Round, cs.Step))

	defer func() {
		// Done enterPrevoteWait:
		cs.updateRoundStep(round, cstypes.RoundStepPrevoteWait)
		cs.newStep()
	}()

	// Wait for some more prevotes; enterPrecommit
	cs.scheduleTimeout(cs.config.Prevote(round), height, round, cstypes.RoundStepPrevoteWait)
}

// Enter: `timeoutPrevote` after any +2/3 prevotes.
// Enter: `timeoutPrecommit` after any +2/3 precommits.
// Enter: +2/3 precomits for block or nil.
// Lock & precommit the ProposalBlock if we have enough prevotes for it (a POL in this round)
// else, unlock an existing lock and precommit nil if +2/3 of prevotes were nil,
// else, precommit nil otherwise.
func (cs *State) enterPrecommit(height int64, round int32) {
	logger := cs.Logger.With("height", height, "round", round)

	if cs.Height != height || round < cs.Round || (cs.Round == round && cstypes.RoundStepPrecommit <= cs.Step) {
		logger.Debug(
			"entering precommit step with invalid args",
			"current", log.NewLazySprintf("%v/%v/%v", cs.Height, cs.Round, cs.Step),
		)
		return
	}

	logger.Debug("entering precommit step", "current", log.NewLazySprintf("%v/%v/%v", cs.Height, cs.Round, cs.Step))

	defer func() {
		// Done enterPrecommit:
		cs.updateRoundStep(round, cstypes.RoundStepPrecommit)
		cs.newStep()
	}()

	// check for a polka
	blockID, ok := cs.Votes.Prevotes(round).TwoThirdsMajority()

	// If we don't have a polka, we must precommit nil.
	if !ok {
		if cs.LockedBlock != nil {
			logger.Debug("precommit step; no +2/3 prevotes during enterPrecommit while we are locked; precommitting nil")
		} else {
			logger.Debug("precommit step; no +2/3 prevotes during enterPrecommit; precommitting nil")
		}

		cs.signAddVote(tmproto.PrecommitType, nil, types.PartSetHeader{})
		return
	}

	// At this point +2/3 prevoted for a particular block or nil.
	if err := cs.eventBus.PublishEventPolka(cs.RoundStateEvent()); err != nil {
		logger.Error("failed publishing polka", "err", err)
	}

	// the latest POLRound should be this round.
	polRound, _ := cs.Votes.POLInfo()
	if polRound < round {
		panic(fmt.Sprintf("this POLRound should be %v but got %v", round, polRound))
	}

	// +2/3 prevoted nil. Unlock and precommit nil.
	if len(blockID.Hash) == 0 {
		if cs.LockedBlock == nil {
			logger.Debug("precommit step; +2/3 prevoted for nil")
		} else {
			logger.Debug("precommit step; +2/3 prevoted for nil; unlocking")
			cs.LockedRound = -1
			cs.LockedBlock = nil
			cs.LockedBlockParts = nil

			if err := cs.eventBus.PublishEventUnlock(cs.RoundStateEvent()); err != nil {
				logger.Error("failed publishing event unlock", "err", err)
			}
		}

		cs.signAddVote(tmproto.PrecommitType, nil, types.PartSetHeader{})
		return
	}

	// At this point, +2/3 prevoted for a particular block.

	// If we're already locked on that block, precommit it, and update the LockedRound
	if cs.LockedBlock.HashesTo(blockID.Hash) {
		logger.Debug("precommit step; +2/3 prevoted locked block; relocking")
		cs.LockedRound = round

		if err := cs.eventBus.PublishEventRelock(cs.RoundStateEvent()); err != nil {
			logger.Error("failed publishing event relock", "err", err)
		}

		cs.signAddVote(tmproto.PrecommitType, blockID.Hash, blockID.PartSetHeader)
		return
	}

	// If +2/3 prevoted for proposal block, stage and precommit it
	if cs.ProposalBlock.HashesTo(blockID.Hash) {
		logger.Debug("precommit step; +2/3 prevoted proposal block; locking", "hash", blockID.Hash)

		// Validate the block.
		if err := cs.blockExec.ValidateBlock(cs.state, cs.ProposalBlock); err != nil {
			panic(fmt.Sprintf("precommit step; +2/3 prevoted for an invalid block: %v", err))
		}

		cs.LockedRound = round
		cs.LockedBlock = cs.ProposalBlock
		cs.LockedBlockParts = cs.ProposalBlockParts

		if err := cs.eventBus.PublishEventLock(cs.RoundStateEvent()); err != nil {
			logger.Error("failed publishing event lock", "err", err)
		}

		cs.signAddVote(tmproto.PrecommitType, blockID.Hash, blockID.PartSetHeader)
		return
	}

	// There was a polka in this round for a block we don't have.
	// Fetch that block, unlock, and precommit nil.
	// The +2/3 prevotes for this round is the POL for our unlock.
	logger.Debug("precommit step; +2/3 prevotes for a block we do not have; voting nil", "block_id", blockID)

	cs.LockedRound = -1
	cs.LockedBlock = nil
	cs.LockedBlockParts = nil

	if !cs.ProposalBlockParts.HasHeader(blockID.PartSetHeader) {
		cs.ProposalBlock = nil
		cs.ProposalBlockParts = types.NewPartSetFromHeader(blockID.PartSetHeader)
	}

	if err := cs.eventBus.PublishEventUnlock(cs.RoundStateEvent()); err != nil {
		logger.Error("failed publishing event unlock", "err", err)
	}

	cs.signAddVote(tmproto.PrecommitType, nil, types.PartSetHeader{})
}

// Enter: any +2/3 precommits for next round.
func (cs *State) enterPrecommitWait(height int64, round int32) {
	logger := cs.Logger.With("height", height, "round", round)

	if cs.Height != height || round < cs.Round || (cs.Round == round && cs.TriggeredTimeoutPrecommit) {
		logger.Debug(
			"entering precommit wait step with invalid args",
			"triggered_timeout", cs.TriggeredTimeoutPrecommit,
			"current", log.NewLazySprintf("%v/%v", cs.Height, cs.Round),
		)
		return
	}

	if !cs.Votes.Precommits(round).HasTwoThirdsAny() {
		panic(fmt.Sprintf(
			"entering precommit wait step (%v/%v), but precommits does not have any +2/3 votes",
			height, round,
		))
	}

	logger.Debug("entering precommit wait step", "current", log.NewLazySprintf("%v/%v/%v", cs.Height, cs.Round, cs.Step))

	defer func() {
		// Done enterPrecommitWait:
		cs.TriggeredTimeoutPrecommit = true
		cs.newStep()
	}()

	// wait for some more precommits; enterNewRound
	cs.scheduleTimeout(cs.config.Precommit(round), height, round, cstypes.RoundStepPrecommitWait)
}

// Enter: +2/3 precommits for block
func (cs *State) enterCommit(height int64, commitRound int32) {
	logger := cs.Logger.With("height", height, "commit_round", commitRound)

	if cs.Height != height || cstypes.RoundStepCommit <= cs.Step {
		logger.Debug(
			"entering commit step with invalid args",
			"current", log.NewLazySprintf("%v/%v/%v", cs.Height, cs.Round, cs.Step),
		)
		return
	}

	logger.Debug("entering commit step", "current", log.NewLazySprintf("%v/%v/%v", cs.Height, cs.Round, cs.Step))

	defer func() {
		// Done enterCommit:
		// keep cs.Round the same, commitRound points to the right Precommits set.
		cs.updateRoundStep(cs.Round, cstypes.RoundStepCommit)
		cs.CommitRound = commitRound
		cs.CommitTime = tmtime.Now()
		cs.newStep()

		// Maybe finalize immediately.
		cs.tryFinalizeCommit(height)
	}()

	blockID, ok := cs.Votes.Precommits(commitRound).TwoThirdsMajority()
	if !ok {
		panic("RunActionCommit() expects +2/3 precommits")
	}

	// The Locked* fields no longer matter.
	// Move them over to ProposalBlock if they match the commit hash,
	// otherwise they'll be cleared in updateToState.
	if cs.LockedBlock.HashesTo(blockID.Hash) {
		logger.Debug("commit is for a locked block; set ProposalBlock=LockedBlock", "block_hash", blockID.Hash)
		cs.ProposalBlock = cs.LockedBlock
		cs.ProposalBlockParts = cs.LockedBlockParts
	}

	// If we don't have the block being committed, set up to get it.
	if !cs.ProposalBlock.HashesTo(blockID.Hash) {
		if !cs.ProposalBlockParts.HasHeader(blockID.PartSetHeader) {
			logger.Info(
				"commit is for a block we do not know about; set ProposalBlock=nil",
				"proposal", log.NewLazyBlockHash(cs.ProposalBlock),
				"commit", blockID.Hash,
			)

			// We're getting the wrong block.
			// Set up ProposalBlockParts and keep waiting.
			cs.ProposalBlock = nil
			cs.ProposalBlockParts = types.NewPartSetFromHeader(blockID.PartSetHeader)

			if err := cs.eventBus.PublishEventValidBlock(cs.RoundStateEvent()); err != nil {
				logger.Error("failed publishing valid block", "err", err)
			}

			cs.evsw.FireEvent(types.EventValidBlock, &cs.RoundState)
		}
	}
}

// If we have the block AND +2/3 commits for it, finalize.
func (cs *State) tryFinalizeCommit(height int64) {
	logger := cs.Logger.With("height", height)

	if cs.Height != height {
		panic(fmt.Sprintf("tryFinalizeCommit() cs.Height: %v vs height: %v", cs.Height, height))
	}

	blockID, ok := cs.Votes.Precommits(cs.CommitRound).TwoThirdsMajority()
	if !ok || len(blockID.Hash) == 0 {
		logger.Error("failed attempt to finalize commit; there was no +2/3 majority or +2/3 was for nil")
		return
	}

	if !cs.ProposalBlock.HashesTo(blockID.Hash) {
		// TODO: this happens every time if we're not a validator (ugly logs)
		// TODO: ^^ wait, why does it matter that we're a validator?
		logger.Debug(
			"failed attempt to finalize commit; we do not have the commit block",
			"proposal_block", log.NewLazyBlockHash(cs.ProposalBlock),
			"commit_block", blockID.Hash,
		)
		return
	}

	cs.finalizeCommit(height)
}

// Increment height and goto cstypes.RoundStepNewHeight
func (cs *State) finalizeCommit(height int64) {
	logger := cs.Logger.With("height", height)

	if cs.Height != height || cs.Step != cstypes.RoundStepCommit {
		logger.Debug(
			"entering finalize commit step",
			"current", log.NewLazySprintf("%v/%v/%v", cs.Height, cs.Round, cs.Step),
		)
		return
	}

	cs.calculatePrevoteMessageDelayMetrics()

	blockID, ok := cs.Votes.Precommits(cs.CommitRound).TwoThirdsMajority()
	block, blockParts := cs.ProposalBlock, cs.ProposalBlockParts

	if !ok {
		panic("cannot finalize commit; commit does not have 2/3 majority")
	}
	if !blockParts.HasHeader(blockID.PartSetHeader) {
		panic("expected ProposalBlockParts header to be commit header")
	}
	if !block.HashesTo(blockID.Hash) {
		panic("cannot finalize commit; proposal block does not hash to commit hash")
	}

	if err := cs.blockExec.ValidateBlock(cs.state, block); err != nil {
		panic(fmt.Errorf("+2/3 committed an invalid block: %w", err))
	}

	logger.Info(
		"finalizing commit of block",
		"hash", log.NewLazyBlockHash(block),
		"root", block.AppHash,
		"num_txs", len(block.Txs),
	)
	logger.Debug("committed block", "block", log.NewLazySprintf("%v", block))

	fail.Fail() // XXX

	// Save to blockStore.
	if cs.blockStore.Height() < block.Height {
		// NOTE: the seenCommit is local justification to commit this block,
		// but may differ from the LastCommit included in the next block
		precommits := cs.Votes.Precommits(cs.CommitRound)
		seenCommit := precommits.MakeCommit()
		cs.blockStore.SaveBlock(block, blockParts, seenCommit)
	} else {
		// Happens during replay if we already saved the block but didn't commit
		logger.Debug("calling finalizeCommit on already stored block", "height", block.Height)
	}

	fail.Fail() // XXX

	// Write EndHeightMessage{} for this height, implying that the blockstore
	// has saved the block.
	//
	// If we crash before writing this EndHeightMessage{}, we will recover by
	// running ApplyBlock during the ABCI handshake when we restart.  If we
	// didn't save the block to the blockstore before writing
	// EndHeightMessage{}, we'd have to change WAL replay -- currently it
	// complains about replaying for heights where an #ENDHEIGHT entry already
	// exists.
	//
	// Either way, the State should not be resumed until we
	// successfully call ApplyBlock (ie. later here, or in Handshake after
	// restart).
	endMsg := EndHeightMessage{height}
	if err := cs.wal.WriteSync(endMsg); err != nil { // NOTE: fsync
		panic(fmt.Sprintf(
			"failed to write %v msg to consensus WAL due to %v; check your file system and restart the node",
			endMsg, err,
		))
	}

	fail.Fail() // XXX

	// Create a copy of the state for staging and an event cache for txs.
	stateCopy := cs.state.Copy()

	// Execute and commit the block, update and save the state, and update the mempool.
	// NOTE The block.AppHash wont reflect these txs until the next block.
	var (
		err          error
		retainHeight int64
	)

	stateCopy, retainHeight, err = cs.blockExec.ApplyBlock(
		stateCopy,
		types.BlockID{
			Hash:          block.Hash(),
			PartSetHeader: blockParts.Header(),
		},
		block,
	)
	if err != nil {
		logger.Error("failed to apply block", "err", err)
		return
	}

	fail.Fail() // XXX

	// Prune old heights, if requested by ABCI app.
	if retainHeight > 0 {
		pruned, err := cs.pruneBlocks(retainHeight)
		if err != nil {
			logger.Error("failed to prune blocks", "retain_height", retainHeight, "err", err)
		} else {
			logger.Debug("pruned blocks", "pruned", pruned, "retain_height", retainHeight)
		}
	}

	// must be called before we update state
	cs.recordMetrics(height, block)

	// NewHeightStep!
	cs.updateToState(stateCopy)

	fail.Fail() // XXX

	// Private validator might have changed it's key pair => refetch pubkey.
	if err := cs.updatePrivValidatorPubKey(); err != nil {
		logger.Error("failed to get private validator pubkey", "err", err)
	}

	// cs.StartTime is already set.
	// Schedule Round0 to start soon.
	cs.scheduleRound0(&cs.RoundState)

	// By here,
	// * cs.Height has been increment to height+1
	// * cs.Step is now cstypes.RoundStepNewHeight
	// * cs.StartTime is set to when we will start round0.
}

func (cs *State) pruneBlocks(retainHeight int64) (uint64, error) {
	base := cs.blockStore.Base()
	if retainHeight <= base {
		return 0, nil
	}
	pruned, err := cs.blockStore.PruneBlocks(retainHeight)
	if err != nil {
		return 0, fmt.Errorf("failed to prune block store: %w", err)
	}
	err = cs.blockExec.Store().PruneStates(base, retainHeight)
	if err != nil {
		return 0, fmt.Errorf("failed to prune state database: %w", err)
	}
	return pruned, nil
}

func (cs *State) recordMetrics(height int64, block *types.Block) {
	cs.metrics.Validators.Set(float64(cs.Validators.Size()))
	cs.metrics.ValidatorsPower.Set(float64(cs.Validators.TotalVotingPower()))

	var (
		missingValidators      int
		missingValidatorsPower int64
	)
	// height=0 -> MissingValidators and MissingValidatorsPower are both 0.
	// Remember that the first LastCommit is intentionally empty, so it's not
	// fair to increment missing validators number.
	if height > cs.state.InitialHeight {
		// Sanity check that commit size matches validator set size - only applies
		// after first block.
		var (
			commitSize = block.LastCommit.Size()
			valSetLen  = len(cs.LastValidators.Validators)
			address    types.Address
		)
		if commitSize != valSetLen {
			panic(fmt.Sprintf("commit size (%d) doesn't match valset length (%d) at height %d\n\n%v\n\n%v",
				commitSize, valSetLen, block.Height, block.LastCommit.Signatures, cs.LastValidators.Validators))
		}

		if cs.privValidator != nil {
			if cs.privValidatorPubKey == nil {
				// Metrics won't be updated, but it's not critical.
				cs.Logger.Error(fmt.Sprintf("recordMetrics: %v", errPubKeyIsNotSet))
			} else {
				address = cs.privValidatorPubKey.Address()
			}
		}

		for i, val := range cs.LastValidators.Validators {
			commitSig := block.LastCommit.Signatures[i]
			if commitSig.Absent() {
				missingValidators++
				missingValidatorsPower += val.VotingPower
			}

			if bytes.Equal(val.Address, address) {
				label := []string{
					"validator_address", val.Address.String(),
				}
				cs.metrics.ValidatorPower.With(label...).Set(float64(val.VotingPower))
				if commitSig.ForBlock() {
					cs.metrics.ValidatorLastSignedHeight.With(label...).Set(float64(height))
				} else {
					cs.metrics.ValidatorMissedBlocks.With(label...).Add(float64(1))
				}
			}

		}
	}
	cs.metrics.MissingValidators.Set(float64(missingValidators))
	cs.metrics.MissingValidatorsPower.Set(float64(missingValidatorsPower))

	// NOTE: byzantine validators power and count is only for consensus evidence i.e. duplicate vote
	var (
		byzantineValidatorsPower = int64(0)
		byzantineValidatorsCount = int64(0)
	)
	for _, ev := range block.Evidence.Evidence {
		if dve, ok := ev.(*types.DuplicateVoteEvidence); ok {
			if _, val := cs.Validators.GetByAddress(dve.VoteA.ValidatorAddress); val != nil {
				byzantineValidatorsCount++
				byzantineValidatorsPower += val.VotingPower
			}
		}
	}
	cs.metrics.ByzantineValidators.Set(float64(byzantineValidatorsCount))
	cs.metrics.ByzantineValidatorsPower.Set(float64(byzantineValidatorsPower))

	if height > 1 {
		lastBlockMeta := cs.blockStore.LoadBlockMeta(height - 1)
		if lastBlockMeta != nil {
			cs.metrics.BlockIntervalSeconds.Observe(
				block.Time.Sub(lastBlockMeta.Header.Time).Seconds(),
			)
		}
	}

	cs.metrics.NumTxs.Set(float64(len(block.Data.Txs)))
	cs.metrics.TotalTxs.Add(float64(len(block.Data.Txs)))
	cs.metrics.BlockSizeBytes.Set(float64(block.Size()))
	cs.metrics.CommittedHeight.Set(float64(block.Height))
}

//-----------------------------------------------------------------------------

func (cs *State) defaultSetProposal(proposal *types.Proposal) error {
	// Already have one
	// TODO: possibly catch double proposals
	if cs.Proposal != nil {
		return nil
	}

	// Does not apply
	if proposal.Height != cs.Height || proposal.Round != cs.Round {
		return nil
	}

	// Verify POLRound, which must be -1 or in range [0, proposal.Round).
	if proposal.POLRound < -1 ||
		(proposal.POLRound >= 0 && proposal.POLRound >= proposal.Round) {
		return ErrInvalidProposalPOLRound
	}

	p := proposal.ToProto()
	// Verify signature
	if !cs.Validators.GetProposer().PubKey.VerifySignature(
		types.ProposalSignBytes(cs.state.ChainID, p), proposal.Signature,
	) {
		return ErrInvalidProposalSignature
	}

	proposal.Signature = p.Signature
	cs.Proposal = proposal
	// We don't update cs.ProposalBlockParts if it is already set.
	// This happens if we're already in cstypes.RoundStepCommit or if there is a valid block in the current round.
	// TODO: We can check if Proposal is for a different block as this is a sign of misbehavior!
	if cs.ProposalBlockParts == nil {
		cs.ProposalBlockParts = types.NewPartSetFromHeader(proposal.BlockID.PartSetHeader)
	}

	cs.Logger.Info("received proposal", "proposal", proposal)
	return nil
}

// NOTE: block is not necessarily valid.
// Asynchronously triggers either enterPrevote (before we timeout of propose) or tryFinalizeCommit,
// once we have the full block.
func (cs *State) addProposalBlockPart(msg *BlockPartMessage, peerID p2p.ID) (added bool, err error) {
	height, round, part := msg.Height, msg.Round, msg.Part

	// Blocks might be reused, so round mismatch is OK
	if cs.Height != height {
		cs.Logger.Debug("received block part from wrong height", "height", height, "round", round)
		cs.metrics.BlockGossipPartsReceived.With("matches_current", "false").Add(1)
		return false, nil
	}

	// We're not expecting a block part.
	if cs.ProposalBlockParts == nil {
		cs.metrics.BlockGossipPartsReceived.With("matches_current", "false").Add(1)
		// NOTE: this can happen when we've gone to a higher round and
		// then receive parts from the previous round - not necessarily a bad peer.
		cs.Logger.Debug(
			"received a block part when we are not expecting any",
			"height", height,
			"round", round,
			"index", part.Index,
			"peer", peerID,
		)
		return false, nil
	}

	added, err = cs.ProposalBlockParts.AddPart(part)
	if err != nil {
		if errors.Is(err, types.ErrPartSetInvalidProof) || errors.Is(err, types.ErrPartSetUnexpectedIndex) {
			cs.metrics.BlockGossipPartsReceived.With("matches_current", "false").Add(1)
		}
		return added, err
	}

	cs.metrics.BlockGossipPartsReceived.With("matches_current", "true").Add(1)

	if cs.ProposalBlockParts.ByteSize() > cs.state.ConsensusParams.Block.MaxBytes {
		return added, fmt.Errorf("total size of proposal block parts exceeds maximum block bytes (%d > %d)",
			cs.ProposalBlockParts.ByteSize(), cs.state.ConsensusParams.Block.MaxBytes,
		)
	}
	if added && cs.ProposalBlockParts.IsComplete() {
		bz, err := io.ReadAll(cs.ProposalBlockParts.GetReader())
		if err != nil {
			return added, err
		}

		var pbb = new(tmproto.Block)
		err = proto.Unmarshal(bz, pbb)
		if err != nil {
			return added, err
		}

		block, err := types.BlockFromProto(pbb)
		if err != nil {
			return added, err
		}

		cs.ProposalBlock = block

		// NOTE: it's possible to receive complete proposal blocks for future rounds without having the proposal
		cs.Logger.Info("received complete proposal block", "height", cs.ProposalBlock.Height, "hash", cs.ProposalBlock.Hash())

		if err := cs.eventBus.PublishEventCompleteProposal(cs.CompleteProposalEvent()); err != nil {
			cs.Logger.Error("failed publishing event complete proposal", "err", err)
		}
	}
	return added, nil
}

func (cs *State) handleCompleteProposal(blockHeight int64) {
	// Update Valid* if we can.
	prevotes := cs.Votes.Prevotes(cs.Round)
	blockID, hasTwoThirds := prevotes.TwoThirdsMajority()
	if hasTwoThirds && !blockID.IsZero() && (cs.ValidRound < cs.Round) {
		if cs.ProposalBlock.HashesTo(blockID.Hash) {
			cs.Logger.Debug(
				"updating valid block to new proposal block",
				"valid_round", cs.Round,
				"valid_block_hash", log.NewLazyBlockHash(cs.ProposalBlock),
			)

			cs.ValidRound = cs.Round
			cs.ValidBlock = cs.ProposalBlock
			cs.ValidBlockParts = cs.ProposalBlockParts
		}
		// TODO: In case there is +2/3 majority in Prevotes set for some
		// block and cs.ProposalBlock contains different block, either
		// proposer is faulty or voting power of faulty processes is more
		// than 1/3. We should trigger in the future accountability
		// procedure at this point.
	}

	if cs.Step <= cstypes.RoundStepPropose && cs.isProposalComplete() {
		// Move onto the next step
		cs.enterPrevote(blockHeight, cs.Round)
		if hasTwoThirds { // this is optimisation as this will be triggered when prevote is added
			cs.enterPrecommit(blockHeight, cs.Round)
		}
	} else if cs.Step == cstypes.RoundStepCommit {
		// If we're waiting on the proposal block...
		cs.tryFinalizeCommit(blockHeight)
	}
}

// Attempt to add the vote. if its a duplicate signature, dupeout the validator
func (cs *State) tryAddVote(vote *types.Vote, peerID p2p.ID) (bool, error) {
	added, err := cs.addVote(vote, peerID)
	if err != nil {
		// If the vote height is off, we'll just ignore it,
		// But if it's a conflicting sig, add it to the cs.evpool.
		// If it's otherwise invalid, punish peer.
		// nolint: gocritic
		if voteErr, ok := err.(*types.ErrVoteConflictingVotes); ok {
			if cs.privValidatorPubKey == nil {
				return false, errPubKeyIsNotSet
			}

			if bytes.Equal(vote.ValidatorAddress, cs.privValidatorPubKey.Address()) {
				cs.Logger.Error(
					"found conflicting vote from ourselves; did you unsafe_reset a validator?",
					"height", vote.Height,
					"round", vote.Round,
					"type", vote.Type,
				)

				return added, err
			}

			// report conflicting votes to the evidence pool
			cs.evpool.ReportConflictingVotes(voteErr.VoteA, voteErr.VoteB)
			cs.Logger.Debug(
				"found and sent conflicting votes to the evidence pool",
				"vote_a", voteErr.VoteA,
				"vote_b", voteErr.VoteB,
			)

			return added, err
		} else if errors.Is(err, types.ErrVoteNonDeterministicSignature) {
			cs.Logger.Debug("vote has non-deterministic signature", "err", err)
		} else {
			// Either
			// 1) bad peer OR
			// 2) not a bad peer? this can also err sometimes with "Unexpected step" OR
			// 3) tmkms use with multiple validators connecting to a single tmkms instance
			// 		(https://github.com/tendermint/tendermint/issues/3839).
			cs.Logger.Info("failed attempting to add vote", "err", err)
			return added, ErrAddingVote
		}
	}

	return added, nil
}

func (cs *State) addVote(vote *types.Vote, peerID p2p.ID) (added bool, err error) {
	cs.Logger.Debug(
		"adding vote",
		"vote_height", vote.Height,
		"vote_type", vote.Type,
		"val_index", vote.ValidatorIndex,
		"cs_height", cs.Height,
	)

	if vote.Height < cs.Height || (vote.Height == cs.Height && vote.Round < cs.Round) {
		cs.metrics.MarkLateVote(vote.Type)
	}

	// A precommit for the previous height?
	// These come in while we wait timeoutCommit
	if vote.Height+1 == cs.Height && vote.Type == tmproto.PrecommitType {
		if cs.Step != cstypes.RoundStepNewHeight {
			// Late precommit at prior height is ignored
			cs.Logger.Debug("precommit vote came in after commit timeout and has been ignored", "vote", vote)
			return
		}

		added, err = cs.LastCommit.AddVote(vote)
		if !added {
			return
		}

		cs.Logger.Debug("added vote to last precommits", "last_commit", cs.LastCommit.StringShort())
		if err := cs.eventBus.PublishEventVote(types.EventDataVote{Vote: vote}); err != nil {
			return added, err
		}

		cs.evsw.FireEvent(types.EventVote, vote)

		// if we can skip timeoutCommit and have all the votes now,
		if cs.config.SkipTimeoutCommit && cs.LastCommit.HasAll() {
			// go straight to new round (skip timeout commit)
			// cs.scheduleTimeout(time.Duration(0), cs.Height, 0, cstypes.RoundStepNewHeight)
			cs.enterNewRound(cs.Height, 0)
		}

		return
	}

	// Height mismatch is ignored.
	// Not necessarily a bad peer, but not favorable behavior.
	if vote.Height != cs.Height {
		cs.Logger.Debug("vote ignored and not added", "vote_height", vote.Height, "cs_height", cs.Height, "peer", peerID)
		return
	}

	height := cs.Height
	added, err = cs.Votes.AddVote(vote, peerID)
	if !added {
		// Either duplicate, or error upon cs.Votes.AddByIndex()
		return
	}
	if vote.Round == cs.Round {
		vals := cs.state.Validators
		_, val := vals.GetByIndex(vote.ValidatorIndex)
		cs.metrics.MarkVoteReceived(vote.Type, val.VotingPower, vals.TotalVotingPower())
	}

	if err := cs.eventBus.PublishEventVote(types.EventDataVote{Vote: vote}); err != nil {
		return added, err
	}
	cs.evsw.FireEvent(types.EventVote, vote)

	switch vote.Type {
	case tmproto.PrevoteType:
		prevotes := cs.Votes.Prevotes(vote.Round)
		cs.Logger.Debug("added vote to prevote", "vote", vote, "prevotes", prevotes.StringShort())

		// If +2/3 prevotes for a block or nil for *any* round:
		if blockID, ok := prevotes.TwoThirdsMajority(); ok {
			// There was a polka!
			// If we're locked but this is a recent polka, unlock.
			// If it matches our ProposalBlock, update the ValidBlock

			// Unlock if `cs.LockedRound < vote.Round <= cs.Round`
			// NOTE: If vote.Round > cs.Round, we'll deal with it when we get to vote.Round
			if (cs.LockedBlock != nil) &&
				(cs.LockedRound < vote.Round) &&
				(vote.Round <= cs.Round) &&
				!cs.LockedBlock.HashesTo(blockID.Hash) {

				cs.Logger.Debug("unlocking because of POL", "locked_round", cs.LockedRound, "pol_round", vote.Round)

				cs.LockedRound = -1
				cs.LockedBlock = nil
				cs.LockedBlockParts = nil

				if err := cs.eventBus.PublishEventUnlock(cs.RoundStateEvent()); err != nil {
					return added, err
				}
			}

			// Update Valid* if we can.
			// NOTE: our proposal block may be nil or not what received a polka..
			if len(blockID.Hash) != 0 && (cs.ValidRound < vote.Round) && (vote.Round == cs.Round) {
				if cs.ProposalBlock.HashesTo(blockID.Hash) {
					cs.Logger.Debug("updating valid block because of POL", "valid_round", cs.ValidRound, "pol_round", vote.Round)
					cs.ValidRound = vote.Round
					cs.ValidBlock = cs.ProposalBlock
					cs.ValidBlockParts = cs.ProposalBlockParts
				} else {
					cs.Logger.Debug(
						"valid block we do not know about; set ProposalBlock=nil",
						"proposal", log.NewLazyBlockHash(cs.ProposalBlock),
						"block_id", blockID.Hash,
					)

					// we're getting the wrong block
					cs.ProposalBlock = nil
				}

				if !cs.ProposalBlockParts.HasHeader(blockID.PartSetHeader) {
					cs.ProposalBlockParts = types.NewPartSetFromHeader(blockID.PartSetHeader)
				}

				cs.evsw.FireEvent(types.EventValidBlock, &cs.RoundState)
				if err := cs.eventBus.PublishEventValidBlock(cs.RoundStateEvent()); err != nil {
					return added, err
				}
			}
		}

		// If +2/3 prevotes for *anything* for future round:
		switch {
		case cs.Round < vote.Round && prevotes.HasTwoThirdsAny():
			// Round-skip if there is any 2/3+ of votes ahead of us
			cs.enterNewRound(height, vote.Round)

		case cs.Round == vote.Round && cstypes.RoundStepPrevote <= cs.Step: // current round
			blockID, ok := prevotes.TwoThirdsMajority()
			if ok && (cs.isProposalComplete() || len(blockID.Hash) == 0) {
				cs.enterPrecommit(height, vote.Round)
			} else if prevotes.HasTwoThirdsAny() {
				cs.enterPrevoteWait(height, vote.Round)
			}

		case cs.Proposal != nil && 0 <= cs.Proposal.POLRound && cs.Proposal.POLRound == vote.Round:
			// If the proposal is now complete, enter prevote of cs.Round.
			if cs.isProposalComplete() {
				cs.enterPrevote(height, cs.Round)
			}
		}

	case tmproto.PrecommitType:
		precommits := cs.Votes.Precommits(vote.Round)
		cs.Logger.Debug("added vote to precommit",
			"height", vote.Height,
			"round", vote.Round,
			"validator", vote.ValidatorAddress.String(),
			"vote_timestamp", vote.Timestamp,
			"data", precommits.LogString())

		blockID, ok := precommits.TwoThirdsMajority()
		if ok {
			// Executed as TwoThirdsMajority could be from a higher round
			cs.enterNewRound(height, vote.Round)
			cs.enterPrecommit(height, vote.Round)

			if len(blockID.Hash) != 0 {
				cs.enterCommit(height, vote.Round)
				if cs.config.SkipTimeoutCommit && precommits.HasAll() {
					cs.enterNewRound(cs.Height, 0)
				}
			} else {
				cs.enterPrecommitWait(height, vote.Round)
			}
		} else if cs.Round <= vote.Round && precommits.HasTwoThirdsAny() {
			cs.enterNewRound(height, vote.Round)
			cs.enterPrecommitWait(height, vote.Round)
		}

	default:
		panic(fmt.Sprintf("unexpected vote type %v", vote.Type))
	}

	return added, err
}

// CONTRACT: cs.privValidator is not nil.
func (cs *State) signVote(
	msgType tmproto.SignedMsgType,
	hash []byte,
	header types.PartSetHeader,
) (*types.Vote, error) {
	// Flush the WAL. Otherwise, we may not recompute the same vote to sign,
	// and the privValidator will refuse to sign anything.
	if err := cs.wal.FlushAndSync(); err != nil {
		return nil, err
	}

	if cs.privValidatorPubKey == nil {
		return nil, errPubKeyIsNotSet
	}

	addr := cs.privValidatorPubKey.Address()
	valIdx, _ := cs.Validators.GetByAddress(addr)

	vote := &types.Vote{
		ValidatorAddress: addr,
		ValidatorIndex:   valIdx,
		Height:           cs.Height,
		Round:            cs.Round,
		Timestamp:        cs.voteTime(),
		Type:             msgType,
		BlockID:          types.BlockID{Hash: hash, PartSetHeader: header},
	}

	v := vote.ToProto()
	err := cs.privValidator.SignVote(cs.state.ChainID, v)
	vote.Signature = v.Signature
	vote.Timestamp = v.Timestamp

	return vote, err
}

func (cs *State) voteTime() time.Time {
	now := tmtime.Now()
	minVoteTime := now
	// Minimum time increment between blocks
	const timeIota = time.Millisecond
	// TODO: We should remove next line in case we don't vote for v in case cs.ProposalBlock == nil,
<<<<<<< HEAD
	// even if cs.LockedBlock != nil. See https://github.com/tendermint/tendermint/tree/main/spec/.
	timeIota := time.Duration(cs.state.ConsensusParams.Block.TimeIotaMs) * time.Millisecond
=======
	// even if cs.LockedBlock != nil. See https://docs.tendermint.com/master/spec/.
>>>>>>> b37f0626
	if cs.LockedBlock != nil {
		// See the BFT time spec
		// https://github.com/tendermint/tendermint/blob/main/spec/consensus/bft-time.md
		minVoteTime = cs.LockedBlock.Time.Add(timeIota)
	} else if cs.ProposalBlock != nil {
		minVoteTime = cs.ProposalBlock.Time.Add(timeIota)
	}

	if now.After(minVoteTime) {
		return now
	}
	return minVoteTime
}

// sign the vote and publish on internalMsgQueue
func (cs *State) signAddVote(msgType tmproto.SignedMsgType, hash []byte, header types.PartSetHeader) *types.Vote {
	if cs.privValidator == nil { // the node does not have a key
		return nil
	}

	if cs.privValidatorPubKey == nil {
		// Vote won't be signed, but it's not critical.
		cs.Logger.Error(fmt.Sprintf("signAddVote: %v", errPubKeyIsNotSet))
		return nil
	}

	// If the node not in the validator set, do nothing.
	if !cs.Validators.HasAddress(cs.privValidatorPubKey.Address()) {
		return nil
	}

	// TODO: pass pubKey to signVote
	vote, err := cs.signVote(msgType, hash, header)
	if err == nil {
		cs.sendInternalMessage(msgInfo{&VoteMessage{vote}, ""})
		cs.Logger.Debug("signed and pushed vote", "height", cs.Height, "round", cs.Round, "vote", vote)
		return vote
	}

	cs.Logger.Error("failed signing vote", "height", cs.Height, "round", cs.Round, "vote", vote, "err", err)
	return nil
}

// updatePrivValidatorPubKey get's the private validator public key and
// memoizes it. This func returns an error if the private validator is not
// responding or responds with an error.
func (cs *State) updatePrivValidatorPubKey() error {
	if cs.privValidator == nil {
		return nil
	}

	pubKey, err := cs.privValidator.GetPubKey()
	if err != nil {
		return err
	}
	cs.privValidatorPubKey = pubKey
	return nil
}

// look back to check existence of the node's consensus votes before joining consensus
func (cs *State) checkDoubleSigningRisk(height int64) error {
	if cs.privValidator != nil && cs.privValidatorPubKey != nil && cs.config.DoubleSignCheckHeight > 0 && height > 0 {
		valAddr := cs.privValidatorPubKey.Address()
		doubleSignCheckHeight := cs.config.DoubleSignCheckHeight
		if doubleSignCheckHeight > height {
			doubleSignCheckHeight = height
		}

		for i := int64(1); i < doubleSignCheckHeight; i++ {
			lastCommit := cs.blockStore.LoadSeenCommit(height - i)
			if lastCommit != nil {
				for sigIdx, s := range lastCommit.Signatures {
					if s.BlockIDFlag == types.BlockIDFlagCommit && bytes.Equal(s.ValidatorAddress, valAddr) {
						cs.Logger.Info("found signature from the same key", "sig", s, "idx", sigIdx, "height", height-i)
						return ErrSignatureFoundInPastBlocks
					}
				}
			}
		}
	}

	return nil
}

func (cs *State) calculatePrevoteMessageDelayMetrics() {
	if cs.Proposal == nil {
		return
	}

	ps := cs.Votes.Prevotes(cs.Round)
	pl := ps.List()

	sort.Slice(pl, func(i, j int) bool {
		return pl[i].Timestamp.Before(pl[j].Timestamp)
	})

	var votingPowerSeen int64
	for _, v := range pl {
		_, val := cs.Validators.GetByAddress(v.ValidatorAddress)
		votingPowerSeen += val.VotingPower
		if votingPowerSeen >= cs.Validators.TotalVotingPower()*2/3+1 {
			cs.metrics.QuorumPrevoteDelay.With("proposer_address", cs.Validators.GetProposer().Address.String()).Set(v.Timestamp.Sub(cs.Proposal.Timestamp).Seconds())
			break
		}
	}
	if ps.HasAll() {
		cs.metrics.FullPrevoteDelay.With("proposer_address", cs.Validators.GetProposer().Address.String()).Set(pl[len(pl)-1].Timestamp.Sub(cs.Proposal.Timestamp).Seconds())
	}
}

//---------------------------------------------------------

func CompareHRS(h1 int64, r1 int32, s1 cstypes.RoundStepType, h2 int64, r2 int32, s2 cstypes.RoundStepType) int {
	if h1 < h2 {
		return -1
	} else if h1 > h2 {
		return 1
	}
	if r1 < r2 {
		return -1
	} else if r1 > r2 {
		return 1
	}
	if s1 < s2 {
		return -1
	} else if s1 > s2 {
		return 1
	}
	return 0
}

// repairWalFile decodes messages from src (until the decoder errors) and
// writes them to dst.
func repairWalFile(src, dst string) error {
	in, err := os.Open(src)
	if err != nil {
		return err
	}
	defer in.Close()

	out, err := os.Create(dst)
	if err != nil {
		return err
	}
	defer out.Close()

	var (
		dec = NewWALDecoder(in)
		enc = NewWALEncoder(out)
	)

	// best-case repair (until first error is encountered)
	for {
		msg, err := dec.Decode()
		if err != nil {
			break
		}

		err = enc.Encode(msg)
		if err != nil {
			return fmt.Errorf("failed to encode msg: %w", err)
		}
	}

	return nil
}<|MERGE_RESOLUTION|>--- conflicted
+++ resolved
@@ -2274,12 +2274,7 @@
 	// Minimum time increment between blocks
 	const timeIota = time.Millisecond
 	// TODO: We should remove next line in case we don't vote for v in case cs.ProposalBlock == nil,
-<<<<<<< HEAD
 	// even if cs.LockedBlock != nil. See https://github.com/tendermint/tendermint/tree/main/spec/.
-	timeIota := time.Duration(cs.state.ConsensusParams.Block.TimeIotaMs) * time.Millisecond
-=======
-	// even if cs.LockedBlock != nil. See https://docs.tendermint.com/master/spec/.
->>>>>>> b37f0626
 	if cs.LockedBlock != nil {
 		// See the BFT time spec
 		// https://github.com/tendermint/tendermint/blob/main/spec/consensus/bft-time.md
