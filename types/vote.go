package types

import (
	"bytes"
	"errors"
	"fmt"
	"time"

	cmtproto "github.com/cometbft/cometbft/api/cometbft/types"
	"github.com/cometbft/cometbft/crypto"
	cmtbytes "github.com/cometbft/cometbft/libs/bytes"
	"github.com/cometbft/cometbft/libs/protoio"
)

const (
	nilVoteStr string = "nil-Vote"

	// The maximum supported number of bytes in a vote extension.
	MaxVoteExtensionSize int = 1024 * 1024
)

var (
	ErrVoteUnexpectedStep            = errors.New("unexpected step")
	ErrVoteInvalidValidatorIndex     = errors.New("invalid validator index")
	ErrVoteInvalidValidatorAddress   = errors.New("invalid validator address")
	ErrVoteInvalidSignature          = errors.New("invalid signature")
	ErrVoteInvalidBlockHash          = errors.New("invalid block hash")
	ErrVoteNonDeterministicSignature = errors.New("non-deterministic signature")
	ErrVoteNil                       = errors.New("nil vote")
	ErrVoteExtensionAbsent           = errors.New("vote extension absent")
	ErrInvalidVoteExtension          = errors.New("invalid vote extension")
)

type ErrVoteConflictingVotes struct {
	VoteA *Vote
	VoteB *Vote
}

func (err *ErrVoteConflictingVotes) Error() string {
	return fmt.Sprintf("conflicting votes from validator %X", err.VoteA.ValidatorAddress)
}

func NewConflictingVoteError(vote1, vote2 *Vote) *ErrVoteConflictingVotes {
	return &ErrVoteConflictingVotes{
		VoteA: vote1,
		VoteB: vote2,
	}
}

// Address is hex bytes.
type Address = crypto.Address

// Vote represents a prevote, precommit, or commit vote from validators for
// consensus.
type Vote struct {
	Type               SignedMsgType `json:"type"`
	Height             int64         `json:"height"`
	Round              int32         `json:"round"`    // assume there will not be greater than 2_147_483_647 rounds
	BlockID            BlockID       `json:"block_id"` // zero if vote is nil.
	Timestamp          time.Time     `json:"timestamp"`
	ValidatorAddress   Address       `json:"validator_address"`
	ValidatorIndex     int32         `json:"validator_index"`
	Signature          []byte        `json:"signature"`
	Extension          []byte        `json:"extension"`
	ExtensionSignature []byte        `json:"extension_signature"`
}

// VoteFromProto attempts to convert the given serialization (Protobuf) type to
// our Vote domain type. No validation is performed on the resulting vote -
// this is left up to the caller to decide whether to call ValidateBasic or
// ValidateWithExtension.
func VoteFromProto(pv *cmtproto.Vote) (*Vote, error) {
	blockID, err := BlockIDFromProto(&pv.BlockID)
	if err != nil {
		return nil, err
	}

	return &Vote{
		Type:               pv.Type,
		Height:             pv.Height,
		Round:              pv.Round,
		BlockID:            *blockID,
		Timestamp:          pv.Timestamp,
		ValidatorAddress:   pv.ValidatorAddress,
		ValidatorIndex:     pv.ValidatorIndex,
		Signature:          pv.Signature,
		Extension:          pv.Extension,
		ExtensionSignature: pv.ExtensionSignature,
	}, nil
}

// CommitSig converts the Vote to a CommitSig.
func (vote *Vote) CommitSig() CommitSig {
	if vote == nil {
		return NewCommitSigAbsent()
	}

	var blockIDFlag BlockIDFlag
	switch {
	case vote.BlockID.IsComplete():
		blockIDFlag = BlockIDFlagCommit
	case vote.BlockID.IsNil():
		blockIDFlag = BlockIDFlagNil
	default:
		panic(fmt.Sprintf("Invalid vote %v - expected BlockID to be either empty or complete", vote))
	}

	return CommitSig{
		BlockIDFlag:      blockIDFlag,
		ValidatorAddress: vote.ValidatorAddress,
		Timestamp:        vote.Timestamp,
		Signature:        vote.Signature,
	}
}

// ExtendedCommitSig attempts to construct an ExtendedCommitSig from this vote.
// Panics if either the vote extension signature is missing or if the block ID
// is not either empty or complete.
func (vote *Vote) ExtendedCommitSig() ExtendedCommitSig {
	if vote == nil {
		return NewExtendedCommitSigAbsent()
	}

	return ExtendedCommitSig{
		CommitSig:          vote.CommitSig(),
		Extension:          vote.Extension,
		ExtensionSignature: vote.ExtensionSignature,
	}
}

// VoteSignBytes returns the proto-encoding of the canonicalized Vote, for
// signing. Panics if the marshaling fails.
//
// The encoded Protobuf message is varint length-prefixed (using MarshalDelimited)
// for backwards-compatibility with the Amino encoding, due to e.g. hardware
// devices that rely on this encoding.
//
// See CanonicalizeVote
func VoteSignBytes(chainID string, vote *cmtproto.Vote) []byte {
	pb := CanonicalizeVote(chainID, vote)
	bz, err := protoio.MarshalDelimited(&pb)
	if err != nil {
		panic(err)
	}

	return bz
}

// VoteExtensionSignBytes returns the proto-encoding of the canonicalized vote
// extension for signing. Panics if the marshaling fails.
//
// Similar to VoteSignBytes, the encoded Protobuf message is varint
// length-prefixed for backwards-compatibility with the Amino encoding.
func VoteExtensionSignBytes(chainID string, vote *cmtproto.Vote) []byte {
	pb := CanonicalizeVoteExtension(chainID, vote)
	bz, err := protoio.MarshalDelimited(&pb)
	if err != nil {
		panic(err)
	}

	return bz
}

func (vote *Vote) Copy() *Vote {
	voteCopy := *vote
	return &voteCopy
}

// String returns a string representation of Vote.
//
// 1. validator index
// 2. first 6 bytes of validator address
// 3. height
// 4. round,
// 5. type byte
// 6. type string
// 7. first 6 bytes of block hash
// 8. first 6 bytes of signature
// 9. first 6 bytes of vote extension
// 10. timestamp
func (vote *Vote) String() string {
	if vote == nil {
		return nilVoteStr
	}

	var typeString string
	switch vote.Type {
	case PrevoteType:
		typeString = "Prevote"
	case PrecommitType:
		typeString = "Precommit"
	default:
		panic("Unknown vote type")
	}

	return fmt.Sprintf("Vote{%v:%X %v/%02d/%v(%v) %X %X %X @ %s}",
		vote.ValidatorIndex,
		cmtbytes.Fingerprint(vote.ValidatorAddress),
		vote.Height,
		vote.Round,
		vote.Type,
		typeString,
		cmtbytes.Fingerprint(vote.BlockID.Hash),
		cmtbytes.Fingerprint(vote.Signature),
		cmtbytes.Fingerprint(vote.Extension),
		CanonicalTime(vote.Timestamp),
	)
}

func (vote *Vote) verifyAndReturnProto(chainID string, pubKey crypto.PubKey) (*cmtproto.Vote, error) {
	if !bytes.Equal(pubKey.Address(), vote.ValidatorAddress) {
		return nil, ErrVoteInvalidValidatorAddress
	}
	v := vote.ToProto()
	if !pubKey.VerifySignature(VoteSignBytes(chainID, v), vote.Signature) {
		return nil, ErrVoteInvalidSignature
	}
	return v, nil
}

// Verify checks whether the signature associated with this vote corresponds to
// the given chain ID and public key. This function does not validate vote
// extension signatures - to do so, use VerifyWithExtension instead.
func (vote *Vote) Verify(chainID string, pubKey crypto.PubKey) error {
	_, err := vote.verifyAndReturnProto(chainID, pubKey)
	return err
}

// VerifyVoteAndExtension performs the same verification as Verify, but
// additionally checks whether the vote extension signature corresponds to the
// given chain ID and public key. We only verify vote extension signatures for
// precommits.
func (vote *Vote) VerifyVoteAndExtension(chainID string, pubKey crypto.PubKey) error {
	v, err := vote.verifyAndReturnProto(chainID, pubKey)
	if err != nil {
		return err
	}
	// We only verify vote extension signatures for non-nil precommits.
	if vote.Type == PrecommitType && !ProtoBlockIDIsNil(&v.BlockID) {
		if len(vote.ExtensionSignature) == 0 {
			return errors.New("expected vote extension signature")
		}

		extSignBytes := VoteExtensionSignBytes(chainID, v)
		if !pubKey.VerifySignature(extSignBytes, vote.ExtensionSignature) {
			return ErrVoteInvalidSignature
		}
	}
	return nil
}

// VerifyExtension checks whether the vote extension signature corresponds to the
// given chain ID and public key.
func (vote *Vote) VerifyExtension(chainID string, pubKey crypto.PubKey) error {
<<<<<<< HEAD
	if vote.Type != PrecommitType || vote.BlockID.IsZero() {
=======
	if vote.Type != cmtproto.PrecommitType || vote.BlockID.IsNil() {
>>>>>>> 485ef362
		return nil
	}
	v := vote.ToProto()
	extSignBytes := VoteExtensionSignBytes(chainID, v)
	if !pubKey.VerifySignature(extSignBytes, vote.ExtensionSignature) {
		return ErrVoteInvalidSignature
	}
	return nil
}

// ValidateBasic checks whether the vote is well-formed. It does not, however,
// check vote extensions - for vote validation with vote extension validation,
// use ValidateWithExtension.
func (vote *Vote) ValidateBasic() error {
	if !IsVoteTypeValid(vote.Type) {
		return errors.New("invalid Type")
	}

	if vote.Height <= 0 {
		return errors.New("negative or zero Height")
	}

	if vote.Round < 0 {
		return errors.New("negative Round")
	}

	// NOTE: Timestamp validation is subtle and handled elsewhere.

	if err := vote.BlockID.ValidateBasic(); err != nil {
		return fmt.Errorf("wrong BlockID: %v", err)
	}

	// BlockID.ValidateBasic would not err if we for instance have an empty hash but a
	// non-empty PartsSetHeader:
	if !vote.BlockID.IsNil() && !vote.BlockID.IsComplete() {
		return fmt.Errorf("blockID must be either empty or complete, got: %v", vote.BlockID)
	}

	if len(vote.ValidatorAddress) != crypto.AddressSize {
		return fmt.Errorf("expected ValidatorAddress size to be %d bytes, got %d bytes",
			crypto.AddressSize,
			len(vote.ValidatorAddress),
		)
	}
	if vote.ValidatorIndex < 0 {
		return errors.New("negative ValidatorIndex")
	}
	if len(vote.Signature) == 0 {
		return errors.New("signature is missing")
	}

	if len(vote.Signature) > MaxSignatureSize {
		return fmt.Errorf("signature is too big (max: %d)", MaxSignatureSize)
	}

	// We should only ever see vote extensions in non-nil precommits, otherwise
	// this is a violation of the specification.
	// https://github.com/tendermint/tendermint/issues/8487
<<<<<<< HEAD
	if vote.Type != PrecommitType || vote.BlockID.IsZero() {
=======
	if vote.Type != cmtproto.PrecommitType || vote.BlockID.IsNil() {
>>>>>>> 485ef362
		if len(vote.Extension) > 0 {
			return fmt.Errorf(
				"unexpected vote extension; vote type %d, isNil %t",
				vote.Type, vote.BlockID.IsNil(),
			)
		}
		if len(vote.ExtensionSignature) > 0 {
			return errors.New("unexpected vote extension signature")
		}
	}

<<<<<<< HEAD
	if vote.Type == PrecommitType && !vote.BlockID.IsZero() {
=======
	if vote.Type == cmtproto.PrecommitType && !vote.BlockID.IsNil() {
>>>>>>> 485ef362
		// It's possible that this vote has vote extensions but
		// they could also be disabled and thus not present thus
		// we can't do all checks
		if len(vote.ExtensionSignature) > MaxSignatureSize {
			return fmt.Errorf("vote extension signature is too big (max: %d)", MaxSignatureSize)
		}

		// NOTE: extended votes should have a signature regardless of
		// of whether there is any data in the extension or not however
		// we don't know if extensions are enabled so we can only
		// enforce the signature when extension size is not nil
		if len(vote.ExtensionSignature) == 0 && len(vote.Extension) != 0 {
			return fmt.Errorf("vote extension signature absent on vote with extension")
		}
	}

	return nil
}

// EnsureExtension checks for the presence of extensions signature data
// on precommit vote types.
func (vote *Vote) EnsureExtension() error {
	// We should always see vote extension signatures in non-nil precommits
	if vote.Type != PrecommitType {
		return nil
	}
	if vote.BlockID.IsNil() {
		return nil
	}
	if len(vote.ExtensionSignature) > 0 {
		return nil
	}
	return ErrVoteExtensionAbsent
}

// ToProto converts the handwritten type to proto generated type
// return type, nil if everything converts safely, otherwise nil, error
func (vote *Vote) ToProto() *cmtproto.Vote {
	if vote == nil {
		return nil
	}

	return &cmtproto.Vote{
		Type:               vote.Type,
		Height:             vote.Height,
		Round:              vote.Round,
		BlockID:            vote.BlockID.ToProto(),
		Timestamp:          vote.Timestamp,
		ValidatorAddress:   vote.ValidatorAddress,
		ValidatorIndex:     vote.ValidatorIndex,
		Signature:          vote.Signature,
		Extension:          vote.Extension,
		ExtensionSignature: vote.ExtensionSignature,
	}
}

func VotesToProto(votes []*Vote) []*cmtproto.Vote {
	if votes == nil {
		return nil
	}

	res := make([]*cmtproto.Vote, 0, len(votes))
	for _, vote := range votes {
		v := vote.ToProto()
		// protobuf crashes when serializing "repeated" fields with nil elements
		if v != nil {
			res = append(res, v)
		}
	}
	return res
}

func SignAndCheckVote(
	vote *Vote,
	privVal PrivValidator,
	chainID string,
	extensionsEnabled bool,
) (bool, error) {
	v := vote.ToProto()
	if err := privVal.SignVote(chainID, v); err != nil {
		// Failing to sign a vote has always been a recoverable error, this function keeps it that way
		return true, err // true = recoverable
	}
	vote.Signature = v.Signature

	isPrecommit := vote.Type == PrecommitType
	if !isPrecommit && extensionsEnabled {
		// Non-recoverable because the caller passed parameters that don't make sense
		return false, fmt.Errorf("only Precommit votes may have extensions enabled; vote type: %d", vote.Type)
	}

	isNil := vote.BlockID.IsNil()
	extSignature := (len(v.ExtensionSignature) > 0)
	if extSignature == (!isPrecommit || isNil) {
		// Non-recoverable because the vote is malformed
		return false, fmt.Errorf(
			"extensions must be present IFF vote is a non-nil Precommit; present %t, vote type %d, is nil %t",
			extSignature,
			vote.Type,
			isNil,
		)
	}

	vote.ExtensionSignature = nil
	if extensionsEnabled {
		vote.ExtensionSignature = v.ExtensionSignature
	}
	vote.Timestamp = v.Timestamp

	return true, nil
}<|MERGE_RESOLUTION|>--- conflicted
+++ resolved
@@ -252,11 +252,7 @@
 // VerifyExtension checks whether the vote extension signature corresponds to the
 // given chain ID and public key.
 func (vote *Vote) VerifyExtension(chainID string, pubKey crypto.PubKey) error {
-<<<<<<< HEAD
-	if vote.Type != PrecommitType || vote.BlockID.IsZero() {
-=======
-	if vote.Type != cmtproto.PrecommitType || vote.BlockID.IsNil() {
->>>>>>> 485ef362
+	if vote.Type != PrecommitType || vote.BlockID.IsNil() {
 		return nil
 	}
 	v := vote.ToProto()
@@ -315,11 +311,7 @@
 	// We should only ever see vote extensions in non-nil precommits, otherwise
 	// this is a violation of the specification.
 	// https://github.com/tendermint/tendermint/issues/8487
-<<<<<<< HEAD
-	if vote.Type != PrecommitType || vote.BlockID.IsZero() {
-=======
-	if vote.Type != cmtproto.PrecommitType || vote.BlockID.IsNil() {
->>>>>>> 485ef362
+	if vote.Type != PrecommitType || vote.BlockID.IsNil() {
 		if len(vote.Extension) > 0 {
 			return fmt.Errorf(
 				"unexpected vote extension; vote type %d, isNil %t",
@@ -331,11 +323,7 @@
 		}
 	}
 
-<<<<<<< HEAD
-	if vote.Type == PrecommitType && !vote.BlockID.IsZero() {
-=======
-	if vote.Type == cmtproto.PrecommitType && !vote.BlockID.IsNil() {
->>>>>>> 485ef362
+	if vote.Type == PrecommitType && !vote.BlockID.IsNil() {
 		// It's possible that this vote has vote extensions but
 		// they could also be disabled and thus not present thus
 		// we can't do all checks
